[package]
name = "async-amqp"
version = "0.1.5"
edition = "2018"
authors = ["Marc-Antoine Perennou <Marc-Antoine@Perennou.com>"]
description = "lapin integration with async-std"
repository = "https://github.com/CleverCloud/lapin"
readme = "README.md"
documentation = "https://docs.rs/tokio-amqp"
keywords = ["amqp", "async-std", "rabbitmq", "mio", "futures"]
categories = ["database"]
license = "MIT"

[features]
default = ["async-lapin/default"]

[dependencies.async-std]
<<<<<<< HEAD
version = "^1.6.2"
features = ["default", "unstable"]
=======
version = "^1.6.3"
features = ["default"]
>>>>>>> b9875ba9

[dependencies.async-lapin]
version = "^0.2"
path = "../async-lapin"
default-features = false

[dependencies.lapin]
version = "^1.2.1"
path = ".."
default-features = false

[dev-dependencies]
env_logger = "^0.7"
log = "^0.4"

[dev-dependencies.async-std]
version = "^1.6.2"
features = ["attributes", "default", "unstable"]<|MERGE_RESOLUTION|>--- conflicted
+++ resolved
@@ -15,13 +15,8 @@
 default = ["async-lapin/default"]
 
 [dependencies.async-std]
-<<<<<<< HEAD
-version = "^1.6.2"
+version = "^1.6.3"
 features = ["default", "unstable"]
-=======
-version = "^1.6.3"
-features = ["default"]
->>>>>>> b9875ba9
 
 [dependencies.async-lapin]
 version = "^0.2"
@@ -38,5 +33,5 @@
 log = "^0.4"
 
 [dev-dependencies.async-std]
-version = "^1.6.2"
+version = "^1.6.3"
 features = ["attributes", "default", "unstable"]