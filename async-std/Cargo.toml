--- conflicted
+++ resolved
@@ -15,13 +15,8 @@
 default = ["async-lapin/default"]
 
 [dependencies.async-std]
-<<<<<<< HEAD
-version = "^1.6.4"
+version = "^1.6.5"
 features = ["default", "unstable"]
-=======
-version = "^1.6.5"
-features = ["default"]
->>>>>>> 55f55774
 
 [dependencies.async-lapin]
 version = "^0.4.1"
@@ -33,9 +28,8 @@
 path = ".."
 default-features = false
 
-<<<<<<< HEAD
 [dev-dependencies.async-std]
-version = "^1.6.3"
+version = "^1.6.5"
 features = ["attributes", "default", "unstable"]
 
 [dev-dependencies.tracing]
@@ -44,13 +38,4 @@
 
 [dev-dependencies.tracing-subscriber]
 version = "^0.2"
-features = ["fmt"]
-=======
-[dev-dependencies]
-env_logger = "^0.8"
-log = "^0.4"
-
-[dev-dependencies.async-std]
-version = "^1.6.5"
-features = ["attributes", "default", "unstable"]
->>>>>>> 55f55774
+features = ["fmt"]