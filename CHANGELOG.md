--- conflicted
+++ resolved
@@ -1,4 +1,3 @@
-<<<<<<< HEAD
 ### 3.0.0 (2025-06-12)
 
 #### Breaking changes
@@ -24,13 +23,12 @@
 * Drop parking-lot dependency
 * Drop pinky-swear dependency
 * Edition 2024
-=======
+
 ### 2.5.4 (2025-07-22)
 
 #### Features
 
 * Propagate current tracing span into `io_loop` thread
->>>>>>> 96a2be4f
 
 ### 2.5.3 (2025-04-05)
 
