<<<<<<< HEAD
### 4.0.0 (2025-??-??)

#### Features

- New feature flags to control default runtime (`tokio`, `smol`)
- Removed deprecated `on_error` callback setup. Use `Connection::events_listener` instead.
- Runtime is now configured in the `Connection::connect_with_runtime` method
- `Connection::block` and `Connection:unblock` have been removed (they were actually a protocol violation)
- Replaced `Acker::mock` with `Delivery::mock`
- Changed `Connection::collector` callback to an async fn
- Added an AuthProvider mechanism configurable through `ConnectionProperties` (to support e.g. automatic oauth2 token refresh)

#### Misc

- Switched our async runtimes integration from `executor-trait` and `reactor-trait` to `async-rs`
- Update amq-protocol to 10.0
=======
### 3.6.0 (2025-09-15)

#### Features

* Allow configuring the backoff for TCP connection more easily
>>>>>>> 74c3e8be

### 3.5.0 (2025-09-13)

#### Features

* Allow configuring exponential backoff for retrying TCP connection (using the backon crate)

### 3.4.0 (2025-09-02)

#### Bug Fixes

* Fix rabbit-cr-demo auth
* Make sure we always recover on connection process errors

### 3.3.0 (2025-08-30)

#### Features

- Add `Connection::events_listener` for listening to internal events

### 3.2.1 (2025-08-19)

#### Misc

* Add `Acker::mock()` to help writing tests in external programs

### 3.2.0 (2025-08-11)

#### Features

* Add hickory-dns feature to use hickory-dns for domain name resolution to avoid spurious network hangs

### 3.1.1 (2025-08-09)

#### Bug Fixes

* Fix hang when rabbitmq server is unavailable when connecting.
* Fix crash in tokio reactor initial usage

### 3.1.0 (2025-07-31)

#### Features

* Add experimental ability to recover on connection failure

#### Misc

* Drop waker-fn dependency

### 3.0.2 (2025-07-25)

#### Bug Fixes

* When the server closes the TCP connection, handle the ongoing frames before erroring out

#### Misc

* Several fixes related to channel automatic reconnection
* Internal preparatory work for upcoming connection recovery

### 3.0.1 (2025-07-22)

#### Features

* `Channel::wait_for_recovery` to wait for automatic reconnection to finish (if we're in the process of reconnecting)

#### Misc

* Several fixes related to channel automatic reconnection
* Internal preparatory work for upcoming connection recovery

### 3.0.0 (2025-06-12)

#### Breaking changes

* `Error` is now `ErrorKind`, wrapped in a new `Error` type (use `Error::kind` to access the previous type)
* no more `Acker::default`
* `Acker::used` is replaced with `Acker::usable`
* Removed the topology API

#### Features

* rustls crypto backend selection through features
* `Error::is_amqp_error`, `Error::is_amqp_soft_error` and `Error::is_amqp_hard_error`
* default runtime is now optional
* experimental feature to recover channel from AMQP soft error (behind unstable feature flag)
- `Acker::poisoned` to check if underlying Channel has been invalidated (reconnection)

#### Misc

* Update to reactor-trait 2
* Update to amq-protocol 8
* Update to nom 8
* Drop parking-lot dependency
* Drop pinky-swear dependency
* Edition 2024

### 2.5.4 (2025-07-22)

#### Features

* Propagate current tracing span into `io_loop` thread

### 2.5.3 (2025-04-05)

#### Bug Fixes

* Fix a panic when reaching the maximum number of channels

### 2.5.2 (2025-04-02)

#### Bug Fixes

* Fix potential deadlock in server protocol error handling

### 2.5.1 (2025-03-08)

#### Bug Fixes

* Fix potential overflow (only in a log message)

### 2.5.0 (2024-07-27)

#### Bug Fixes

* Better handle in flight frames on io loop termination.

### 2.4.0 (2024-07-16)

#### Bug Fixes

* Prevent `basic_publish` hangs in some rare corner case

### 2.3.4 (2024-05-01)

#### Features

* Allow closing Acker and checking if already used

#### Bug Fixes

* Close connection to server in case of missing heartbeat

### 2.3.3 (2024-04-24)

#### Misc

* Dependencies update

### 2.3.2 (2024-04-23)

#### Bug Fixes

* Don't allow trying to close an already closed connection
* Make sure heartbeats are no longer sent after a connection error

### 2.3.1 (2023-07-14)

#### Misc

* Simplify channels cleanup logic on connection close

### 2.3.0 (2023-07-14)

#### Bug Fixes

* Fix an error when finalizing the connection close duz to missing channel 0.
* Properly cleanup heartbeat sending when connection hit an error.

### 2.2.1 (2023-05-19)

#### Bug Fixes

* Don't call the channel error hook when we get closed with a non error code

### 2.2.0 (2023-05-19)

#### Features

* Introduce `Channel::on_error`

### 2.1.3 (2023-05-19)

#### Bug Fixes

* Don't propagate the same error twice

### 2.1.2 (2023-05-18)

#### Bug Fixes

* Fix memory leak on connection failure

### 2.1.1 (2022-04-08)

#### Bug Fixes

* Fix potential race condition on connection error

### 2.1.0 (2022-03-23)

#### Bug Fixes

* Fix potential race condition on connection opening

### 2.0.3 (2022-02-25)

#### Misc

* Update amq-protocol

### 2.0.2 (2022-02-23)

#### Bug Fixes

* Fix some potential hang with rustls

### 2.0.1 (2022-02-08)

#### Misc

* Update README

### 2.0.0 (2022-02-02)

#### Misc

* Make most of the API based on async fns
* Update to amq-protocol 7.0
* Reworked connector
* Dropped third-party reactors/executors integration
* New third-party reactors integration through reactor-trait
* New third-party executors integration through executor-trait
* Misc internal cleanups
* Default reactor to async-io
* Switch from log to tracing
* Make most internals use async rust
* Switch to edition 2021
* Default to rustls for TLS handling
* `basic_publish` no longer takes ownership of the data
* Dropped Clone impl where it didn't make sense
* Acker is now public

### 1.10.0 (2022-01-30)

#### Bug Fixes

* Fix potential panic on shutdown

### 1.9.0 (2021-11-23)

#### Bug Fixes

* Fix handling of RabbitMQ replies when they arrive unordered

### 1.8.1 (2021-11-12)

#### Misc

* Logging updates

### 1.8.0 (2021-08-22)

#### Misc

* Update to nom 7

### 1.7.1 (2021-05-06)

#### Bug Fixes

* Fix handling of unresponsive servers

### 1.7.0 (2021-04-16)

#### Bug Fixes

* Fix handling of soft errors

### 1.6.9 (2021-04-08)

#### Bug Fixes

* Fix hang in Acker when acking twice (which is invalid)

### 1.6.8 (2021-02-18)

#### Misc

* Simplify acknowledgements internal handling
* Logging updates

### 1.6.7 (2021-02-17)

#### Misc

* Logging updates

### 1.6.6 (2020-12-25)

#### Bug Fixes

* Fix an issue with automatic connection close on drop

### 1.6.5 (2020-12-23)

#### Bug Fixes

* Treat close and error as success for consumers cancel as it forcibly implies cancelation

### 1.6.4 (2020-12-23)

#### Bug Fixes

* Cleanup basic cancel handling
* Fix undocumented rabbitmq behaviour on channel close with expected replies

### 1.6.3 (2020-12-23)

#### Bug Fixes

* Better handling of automatic consumer cancelation when connection is closing

### 1.6.2 (2020-12-23)

#### Bug Fixes

* Fix a potential race condition when automatically canceling consumer on drop

### 1.6.1 (2020-11-28)

#### Bug Fixes

* Flush more often onto socket

### 1.6.0 (2020-11-21)

#### Features

* Introduce `Connection::topology` to get a serializable representation of the declared queues and consumers
* Introduce `Connection::restore` to redeclare the things listed in a Topology
* Introduce `Delivery::acker` as a simpler way to ack/nack/reject deliveries
* `Delivery` can be dereferenced as `Acker` to directly be able to ack/nack/reject
* `BasicGetMessage` and `BasicReturnMessage` can be dereferenced as `Delivery`

### 1.5.0 (2020-10-31)

#### Misc

* Update to amq-protocol 6.0.1

### 1.4.3 (2020-10-26)

#### Misc

* Port examples to async-global-executor

### 1.4.2 (2020-10-16)

#### Misc

* Update dependencies

### 1.4.1 (2020-10-06)

#### Bug Fixes

* When converting Consumer to an Iterator, don't cancel it until the Iterator is gone

### 1.4.0 (2020-10-04)

#### Bug Fixes

* When dropping a Consumer, cancel it if it has no delegates

### 1.3.1 (2020-10-04)

#### Bug Fixes

* Fix potential leak due to consumer clone

### 1.3.0 (2020-10-04)

#### Bug Fixes

* When dropping a Channel, wait for all its consumers to be canceled before closing it

#### Misc

* Use proper `non_exhaustive` annotation for error enum

### 1.2.8 (2020-09-25)

#### Misc

* Update async-task

### 1.2.7 (2020-09-18)

#### Bug Fixes

* Make frame ordering more robust

### 1.2.6 (2020-09-18)

#### Bug Fixes

* Fix a bug in the frame ordering when doing lots of publishing

### 1.2.5 (2020-09-18)

#### Misc

* Update pinky-swear

### 1.2.4 (2020-09-17)

#### Bug Fixes

* Fix a memory leak in publishers confirm

### 1.2.3 (2020-09-02)

#### Bug Fixes

* Fix an issue when redeclaring a queue

### 1.2.2 (2020-08-21)

#### Misc

* Improve logging on connection error

### 1.2.1 (2020-06-26)

#### Features

* Introduce bastion-amqp to use the bastion executor instead of the default one

#### Bug Fixes

* Properly wait for plain stream to be connected on windows

### 1.2.0 (2020-06-25)

#### Misc

* Update amq-protocol

### 1.1.3 (2020-06-23)

#### Misc

* Update dependencies

### 1.1.2 (2020-06-18)

#### Features

* Add `BasicReturnMessage::error`

### 1.1.1 (2020-06-17)

#### Bug Fixes

* Properly handle recycling channels ids when we reached the channel limit
* Fix receiving returned messages from the AMQP server

### 1.1.0 (2020-06-09)

#### Features

* Make codegen optional

### 1.0.2 (2020-06-04)

#### Bug Fixes

* update amq-protocol

### 1.0.1 (2020-06-02)

#### Bug Fixes

* `DefaultExecutor` cleanups

### 1.0.0 (2020-05-27)

#### Features

* Introduce tokio-amqp to use the tokio executor instead of the default one
* Introduce async-amqp to use the async-std executor instead of the default one
* Introduce lapinou to use the smol executor instead of the default one
* New default Reactor
* Reactor is now configurable
* Using self-signed certificates is now easie with `connect_with_config`
* `Channel` gets closed once the last reference is dropped
* `Connection` gets closed once the last reference and the last `Channel` are dropped
* `Consumer::tag` gives you access to the consumer's tag

#### Breaking changes

* The auth mechanism is now configured using a query parameter in the AMQPUri
* The executor trait is now made to handle futures. (e.g. `Box::pin(async move {})`)
* ConsumerDelegate is now built with futures.
* The number of threads used by the default executor is now configured using `ConnectionProperties::with_default_executor`
* `Connection` no longer implements `Clone`
* `Connection::connect` has been reworked to properly handle mid handshake TLS streams
* `CloseOnDrop` is now gone
* `DeliveryResult` now also carries the corresponding `Channel`

#### Bug Fixes

* Follow the specifications in being stricter about receiving invalid frames
* Don't consider interrupted IO signals as failures
* Threads are correctly cleaned up

#### Misc

* Better Debug implementations
* Internals cleanup
* Use vectored io when applicable

### 0.39.7 (2020-04-17)

#### Bug Fixes

* Error handling fixes

### 0.39.6 (2020-04-17)

#### Bug Fixes

* IoLoop error handling fixes

### 0.39.5 (2020-04-17)

#### Bug Fixes

* Fix a hang with rustls flush

### 0.39.4 (2020-04-17)

#### Bug Fixes

* Fix some edge cases issues with the internal buffer

### 0.39.3 (2020-04-17)

#### Bug Fixes

* Fix some issues with openssl
* Flush socket for rustls

### 0.39.2 (2020-04-16)

#### Bug Fixes

* Work around a bug in mio where we sometimes wouldn't receive a readable notification for the socket

### 0.39.1 (2020-04-14)

#### Bug Fixes

* Fix overflow with high heartbeats
* Properly report connection errors

### 0.39.0 (2020-04-08)

#### Breaking changes

* `Connection::on_error` and `Consumer::set_delegate` no longer require a `Box`
* `Connection::on_error` now accept a `FnMut`
* Update to pinky-swear 4.0.0

### 0.38.4 (2020-04-07)

#### Bug Fixes

* Don't queue extraneous heartbeats if we cannot write to socket

### 0.38.4 (2020-04-07)

#### Bug Fixes

* Refuse invalid incoming frames
* Don't send heartbeats unless necessary

#### Misc

* Drop the heartbeat thread

### 0.38.3 (2020-04-06)

#### Bug Fixes

* Fix the way we schedule heartbeats to be sent

### 0.38.2 (2020-04-06)

#### Bug Fixes

* Properly put the Conneciton in Error state when we get closed with protocol error

### 0.38.1 (2020-04-06)

#### Bug Fixes

* Don't panic when CloseOnDrop tries to close an already closed Connection

#### Misc

* Use vectored IO when appropriate when writing to socket

### 0.38.0 (2020-04-05)

#### Bug Fixes

* Wait until a frame has been fully sent before notifying sender
* Properly handle Basic.Return when channel is not in confirm mode
* Fix handling of publisher-confirms ack with returned message
* Fix handling of publisher-confirms nack without returned message

#### Breaking changes

* `Confirmation::Nack` now carries an `Option<Box<BasicReturnMessage>>`
* `Confirmation::Ack` now carries an `Option<Box<BasicReturnMessage>>`

### 0.37.1 (2020-04-04)

#### Bug Fixes

* Prevent a issue when hitting EWOULDBLOCK mid-frame with no other frame queued

### 0.37.0 (2020-04-03)

#### Features

* `Connection` and `Channel` can be moved out of `CloseOnDrop` using `into_inner()`
* We now add a marker to promises when trace logging is enabled to make debugging easier

#### Breaking changes

* Update to pinky-swear 3.0.0 (properly handle chaining result promises)
* `Confirmation` can no longer hold an error
* `PublisherConfirm` now returns a proper `Result<Confirmation>`
* Connecting now returns a `CloseOnDrop<Connection>`
* Creating a channel now returns a `CloseOnDrop<Channel>`
* `PinkySwear` is now hidden from the public API

### 0.36.2 (2020-04-02)

#### Features

* Add a new CloseOnDrop wrapper for automatically closing Connection or Channel when dropped.

#### Bug Fixes

* Properly send errors to publisher confirms awaiters on channel close

### 0.36.1 (2020-04-02)

#### Bug Fixes

* Properly forward errors to publisher confirms awaiters

### 0.36.0 (2020-04-02)

#### Bug Fixes

* Track the frame-sending promise before the response one for syncrhonous methods

#### Breaking changes

* The bugfix induces some changes in the return values of some method. Shouldn't change anything.

### 0.35.2 (2020-04-02)

#### Bug Fixes

* Properly report error in one internal place

### 0.35.1 (2020-04-02)

#### Bug Fixes

* Update pinky-swear to 2.1.0 to avoid any sync op on main thread

### 0.35.0 (2020-04-01)

#### Breaking changes

* Update to pinky-swear 2.0.0 (shoudln't change much)
* Publisher Confirms integration has been reworked:
  * `basic_publish` now gives you a `PinkySwear<Result<PublisherConfirm>>`
  * If you didn't enable publisher confirms using `confirm_select`, you can ignore it
  * If you drop the `PublisherConfirm` it will behave as before and you'll need to call `wait_for_confirms`
  * You can use the ` PublisherConfirm` to wait for this particular `Confirmation` (`Ack`/`Nack(BasicReturnMEssage)`)

#### Bug Fixes

* Detect errors in some edge scenarii

### 0.34.1 (2020-04-01)

#### Bug Fixes

* Fix a bug when receiving basic-return before basic-nack

### 0.34.0 (2020-03-24)

#### Breaking changes

* The `Connect` trait has been simplified
* The `futures` feature doesn't exist anymore (always enabled)
* The `lapin-futures` (0.1 futures compat) has been dropped

#### Misc

* Examples ported to async/await

### 0.33.2 (2020-03-23)

#### Bug Fixes

* Fix nom dependency

### 0.33.1 (2020-03-18)

#### Bug Fixes

* Fix hang on macos

### 0.33.0 (2020-03-12)

#### Breaking changes

* Some more Error reworks
* Port to amq-protocol 5.0 and mio 0.7
* Deprecate lapin-futures

### 0.32.5 (2020-03-09)

#### Bug Fixes

* Prevent lapin-futures from eating memory when eagerly polled

### 0.32.4 (2020-03-09)

#### Bug Fixes

* Followup to 0.32.3 for consumers in lapin-futures

### 0.32.3 (2020-03-09)

#### Bug Fixes

* Fix waking up context when a future gets sent to another one

### 0.32.2 (2020-03-05)

#### Bug Fixes

* Fix race condition in `Channel::close`

### 0.32.1 (2020-03-03)

#### Bug Fixes

* Fix Channel and Connection status in some cases

### 0.32.0 (2020-02-27)

#### Bug Fixes

* Properly handle critical error when reading from socket on first connection

#### Breaking changes

* `Error::ConnectionRefused` is replaced by the proper underlying ProtocolError or IOError

#### Features

* `DefaultExecutor::default()` is now public

### 0.31.0 (2020-02-25)

#### Bug Fixes

* Receiving consumer or basic get deliveries on queue we didn't declare now works properly

#### Breaking changes

* `Channel::basic_consume` now takes an `&str` instead of a `&Queue` as its first parameter

#### Features

* `impl From<_> for AMQPValue`

### 0.30.1 (2020-02-25)

#### Features

* New rustls-native-certs feature

### 0.30.0 (2020-02-25)

#### Breaking changes

* Error enum has been cleaned up
* ErrorHandler now takes the Error as a param

#### Bug Fixes

* Better error handling and forwarding

### 0.29.2 (2020-02-25)

#### Bug Fixes

* Fix PartialEq for Error

### 0.29.1 (2020-02-24)

#### Bug Fixes

* Ensure we properly write everything when we need to split contents

### 0.29.0 (2020-02-24)

#### Breaking changes

* Switch the return types to `pinky-swear` (the API remains mostly the same)

#### Features

* Error is now Clonable

#### Bug Fixes

* Better error handling and bubbling in lots of cases
* Properly handle soft errors

### 0.28.4 (2019-12-03)

#### Bug Fixes

* Fix some error handling in consumers

### 0.28.3 (2019-11-21)

#### Features

* Export ConsumerIterator

### 0.28.2 (2019-11-07)

#### Features

* Update dependencies

### 0.28.1 (20191023)

#### Bug Fixes

* Fix some race conditions in the publisher confirms implementation

### 0.28.0 (20190927)

#### Breaking changes

* `Channel::exchange_declare` now takes an `ExchangeKind` parameter instead of an `&str`

### 0.27.2 (2019-11-07)

#### Features

* Update dependencies

### 0.27.1 (2019-09-26)

#### Bug Fixes

* Warn on unused `Confirmation`
* Avoid Mutex around consumer delegate to enable proper multithreading

### 0.27.0 (2019-09-25)

#### Breaking changes

* Updated amq-protocol to 3.0.0
* `Channel::connection_[,un}blocked` is now `Connection::{,un}block`
* `failure` as been replaced with `std::error::Error` usage
* `Confirmation::as_error` has been removed
* Consumers API has been cleaned up, everything is now a `DeliveryResult`
* `IoLoop::run` is now `IoLoop::start`

#### Features

* Add support for `update_secret` for oauth2 authentication module
* Add support for TLS "identity" (client certificate)
* Consumer can now be used as an `Iterator<Item = Delivery>`
* `Consumer::set_delegate` now accepts a closure parameter
* Add `lapin::Result`

### 0.26.11 (2019-09-17)

#### Bug Fixes

* Update amq-protocol to fix amqps handling

### 0.26.10 (2019-09-11)

#### Bug Fixes

* Fix error handling during early connection stage
* Properly forward errors to consumer delegates

### 0.26.9 (2019-08-26)

#### Bug Fixes

* `IoLoop` fixes under heavy loads

### 0.26.8 (2019-08-26)

#### Bug Fixes

* `IoLoop` fixes under heavy loads

### 0.26.7 (2019-08-23)

#### Bug Fixes

* Make `Connection::connector` and `IoLoop:run` public

### 0.26.6 (2019-08-15)

#### Bug Fixes

* Better handle multiple channel publishing under heavy load

### 0.26.5 (2019-08-14)

#### Bug Fixes

* Fix retrying of `basic_publish` frames

### 0.26.4 (2019-08-14)

#### Bug Fixes

* Rework how `basic_publish` is handled internally to ensure concurrent usages work as expected

### 0.26.3 (2019-08-12)

#### Bug Fixes

* Do not hang on tasks that require an answer in case of channel error

### 0.26.2 (2019-08-12)

#### Bug Fixes

* Fixes some frames ordering when using concurrent `basic_publish` under heavy load

### 0.26.1 (2019-08-09)

#### Bug Fixes

* Properly broadcast channel error to all pending tasks/futures

### 0.26.0 (2019-08-08)

#### Bug Fixes

* Fix unblocking connection
* Properly broadcast connection error to all pending tasks/futures

#### Breaking changes

* Unused IoLoopError has been dropped

### 0.25.0 (2019-07-12)

#### Bug Fixes

* Consumer streams now properly forward connection errors

#### Breaking changes

* lapin's consumer stream now returns a Result

#### Features

* `ConsumerDelegate` now has a `on_error` hook

### 0.24.1 (2019-07-11)

#### Bug Fixes

* Properly handle network disconnections on OSX

### 0.24.0 (2019-07-04)

#### Bug Fixes

* `Connection::close` no longer hangs
* `ConsumerDelegate` no longer requires `fmt::Debug`

#### Breaking changes

* `ConsumerDelegate` methods have been renamed for clarity and only `on_new_delivery` is now mandatory

### 0.23.0 (2019-06-21)

#### Breaking changes

* `lapin-async` as been renamed to `lapin`
* lapin: Instead of passing a `Box<dyn ConsumerSubscriber>` as a parameter to `basic_consume`, you must now call
  `set_delegate(Box<dyn ConsumerDelegate>)` on the returned `Consumer`

#### Features

* `lapin` has experimental support for `futures-0.3` + `std::future::Future` through its `futures` feature

### 0.22.0 (2019-06-20)

#### Features

* you can now select the TLS implementation used for amqps or disable amqps support

#### Bug Fixes

* vhosts are properly handled again
* we now properly wait for the return message when last ack is a nack for publishers confirm

#### Breaking changes

* `wait_for_confirms()` is now async (needs to be awaited)

### 0.21.3 (2019-06-18)

#### Bug Fixes

* More work around connection failures, properly report those as errors
* Add a way to register a connection error handler

### 0.21.2 (2019-06-17)

#### Bug Fixes

* Properly handle connection failures

### 0.21.1 (2019-06-16)

#### Features

* **async**
  * `Connection::run` to keep the program running when there is nothing left to downgraded but consume new messages

#### Bug Fixes

* `io_loop` correctly exists once connection is no longer connected

### 0.21.0 (2019-06-14)

#### Breaking changes

* Some internal methods are no longer public (channel and connection handling)
* Rework how we close channels and connection

### 0.20.0 (2019-06-14)

#### Breaking changes

* Drop duplicate Credentials param from connect, use the credentials from the AMQPUri.

### 0.19.0 (2019-06-14)

#### Features

* All of AMQP methods and auth mechanisms are now supported

#### Bug Fixes

* Better consumers handling
* Misc code cleanup and modernization
* AMQP is now fully supported, no more crahs on unexpected frames

#### Breaking changes

* Method options are now generated. Hardcoded fields from AMQP omitted. Options are shared between async and futures
* The way we handle `publisher_confirm` has changed. You now need to call `confirm_select` explicitly, and then
  `wait_for_confirms` to wait for all pending confirmations
* **async**
  * Methods are now on the `Channel` object which is now returned instead of `channel_id` by `create_channel`
  * Methods are now generated from protocol specifications
  * Methods return a Confirmation that can be awaited
  * ShortString and LongString are now concrete types (!= String), which can be created from &str or String using `into()`
  * Connection::connect has been rewritten
* **futures**
  * Port to the new lapin-async
  * Client::connect has been rewritten

### 0.18.0 (2019-03-03)

#### Bug Fixes

* Better `delivery_tag` handling
* Adapt our behaviour wrt ack/nack to be specifications-compliant
* We now pass several additional information to the server when connecting, such as capabilities

#### Breaking changes

* Connect now takes an additional `ConnectionProperties` for better configuration

#### Features

* Better logging when channel gets closed by server
* Support receiving BasicCancel from the server

### 0.17.0 (2019-02-15)

#### Bug Fixes

* Drop prefetched messages when specific arguments are passed to `basic_{,n}ack` or `basic_cancel`

#### Housekeeping

* Drop sasl dependency, avoiding linkage to LGPL-3 licensed code

### 0.16.0 (2019-02-01)

#### Housekeeping

* Switch to edition 2018
* Switch to `parking_lot` Mutex

#### Breaking changes

* **futures**
  * Drop now unused mutex poisoning error

### 0.15.0 (2018-12-05)

#### Housekeeping

* Update `amq-protocol`

#### Breaking Changes

* **async:**
  * Introduce a new `Error` type, replacing occurrences of `io::Error` in public APIs ([#145](https://github.com/amqp-rs/lapin/pull/147))
* **futures:**
  * Introduce a new `Error` type, replacing occurrences of `io::Error` in public APIs ([#145](https://github.com/amqp-rs/lapin/pull/145))

### 0.14.1 (2018-11-16)

#### Housekeeping

* Update `env_logger`
* Drop unused `build.rs` from async

#### Bug Fixes

* Fix heartbeat interval

### 0.14.0 (2018-10-17)

#### Housekeeping

* Update amq-protocol dependency
* Reexport `amq_protocol::uri`

### 0.13.0 (2018-07-09)

#### Features

* **futures:**
  * `basic_ack` and `basic_nack` API now support passing the `multiple` flag
  * Port to the new `tokio-codec` crate
  * The object returned by `queue_declare` now holds the messages count and the consumers count too

#### Bug Fixes

* Fully rework how consumers are handled internally, should be way more robust now
* Heartbeats are now preemptive and are successfully sent even under heavy load

#### Breaking Changes

* Port to `nom` 4
* **async:** some fields got their visibility downgraded to private as part of the consumers rework
* **futures:**
  * We now use `impl trait` and thus require rust 1.26.0 or greater
  * `basic_publish` payload is now a `Vec<u8>`

### 0.12.0 (2018-06-05)

#### Features

* Implement `channel_close_ok`
* Slightly rework consumers internal handling
* **futures:**
  * Allow cancelling the Heartbeat future
  * Implement flow methods

#### Bug Fixes

* Fix bad expectation for empty payloads
* Fix heartbeat when configured value is 0
* Fix channel overflow when `channel_max` is low
* **futures:**
  * Ensure tasks aren't dropped when we hit `Async::NotReady` but queued for re-poll instead
  * Correctly handle mutex poisoning
  * Use generated consumer tag and queue name when an empty one is provided
  * Fix `Sink` implementation on `AMQPTransport`

#### Breaking Changes

* **futures:**
  * Port to `tokio`
  * Update to `tokio-timer` 0.2
  * `queue_declare` now return a `Queue` object
  * `basic_consume` now expects a `Queue` object to ensure you've called `queue_declare first`

### 0.11.1 (2018-04-12)

#### Bug Fixes

* **futures:** Get back to `tokio-timer` 0.1

### 0.11.0 (2018-04-08)

#### Features

* implement `basic_qos`
* **futures:**
  * Implement `basic_nack`
  * Implement `queue_unbind`
  * Mark all futures as `Send` to ease `tokio` integration

#### Bug Fixes

* **futures:** Get back to `tokio-timer` 0.1

#### Breaking Changes

* `Message` is now `Delivery`, differentiate from `BasicGetMessage`
* **futures:**
  * Port to `tokio-timer` 0.2
  * Prefer `handle.spawn` to `thread::new` for the heartbeat

### 0.10.0 (2017-07-13)

#### Bug Fixes

* Rework how the futures API is handled internally
* Rework client-server parameters negotiation at connection

#### Breaking Changes

* **futures:**
  * `create_confirm_channel` now take a `ConfirmSelectOptions`
  * Run heartbeat in a separated thread (delegate thread creation to user)
  * Return a heartbeat creation closure alongside the client

### 0.9.0 (2017-06-19)

#### Features

* Implement `access` methods
* **async:**
  * Make errors more specific
  * Do the `frame_max` negotiation with the server
* **futures:**
  * Implement missing exchange methods

#### Breaking Changes

* **futures:** Rework the `basic_publish` API

### 0.8.2 (2017-05-04)

#### Bug Fixes

* Update `amq-protocol`

### 0.8.1 (2017-05-04)

#### Bug Fixes

* Better error handling

### 0.8.0 (2017-04-13)

#### Features

* **futures:** Implement `Channel::close`

#### Bug Fixes

* Polling improvements
- Better error handling

### 0.7.0 (2017-04-10)

#### Features

* Implement `exchange_declare`
* **futures:**
  * Implement `queue_bind`
  * Implement `queue_delete`

### 0.6.0 (2017-03-30)

#### Features

* Allow choosing the vhost

### 0.5.0 (2017-03-28)

#### Bug Fixes

* Update `sasl` to 0.4 (removes the `openssl` dependency)

### 0.4.0 (2017-03-28)

#### Features

* Implement `confirm_select`
* **async:**
  * Add support for BasicProperties
  * Implement `receive_basic_ack`
  * Implement `receive_basic_nack`
* **futures:**
  * Implement confirm channel
  * Implement heartbeat

### 0.3.0 (2017-03-25)

#### Features

* Chunking of message bodies

#### Breaking Changes

* **futures:** Add options for API methods missing them

### 0.2.0 (2017-03-20)

#### Features

* Initial release
<|MERGE_RESOLUTION|>--- conflicted
+++ resolved
@@ -1,4 +1,3 @@
-<<<<<<< HEAD
 ### 4.0.0 (2025-??-??)
 
 #### Features
@@ -15,13 +14,12 @@
 
 - Switched our async runtimes integration from `executor-trait` and `reactor-trait` to `async-rs`
 - Update amq-protocol to 10.0
-=======
+
 ### 3.6.0 (2025-09-15)
 
 #### Features
 
 * Allow configuring the backoff for TCP connection more easily
->>>>>>> 74c3e8be
 
 ### 3.5.0 (2025-09-13)
 
