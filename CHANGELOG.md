--- conflicted
+++ resolved
@@ -1,4 +1,3 @@
-<<<<<<< HEAD
 ### 4.0.0 (2025-??-??)
 
 #### Breaking changes
@@ -19,13 +18,12 @@
 
 * Switched our async runtimes integration from `executor-trait` and `reactor-trait` to `async-rs`
 * Update amq-protocol to 10.0
-=======
+
 ### 3.7.0 (2025-09-22)
 
 #### Bug Fixes
 
 * Make sure we don't run the heartbeat loop multiple times after reconnection
->>>>>>> 3eb7248f
 
 ### 3.6.0 (2025-09-15)
 
