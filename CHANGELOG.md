<<<<<<< HEAD
### 3.7.0 (2025-09-22)

#### Bug Fixes

* Make sure we don't run the heartbeat loop multiple times after reconnection

### 3.6.0 (2025-09-15)

#### Features

* Allow configuring the backoff for TCP connection more easily

### 3.5.0 (2025-09-13)

#### Features

* Allow configuring exponential backoff for retrying TCP connection (using the backon crate)

### 3.4.0 (2025-09-02)

#### Bug Fixes

* Fix rabbit-cr-demo auth
* Make sure we always recover on connection process errors

### 3.3.0 (2025-08-30)

#### Features

- Add `Connection::events_listener` for listening to internal events

### 3.2.1 (2025-08-19)

#### Misc

* Add `Acker::mock()` to help writing tests in external programs

### 3.2.0 (2025-08-11)

#### Features

* Add hickory-dns feature to use hickory-dns for domain name resolution to avoid spurious network hangs

### 3.1.1 (2025-08-09)

#### Bug Fixes

* Fix hang when rabbitmq server is unavailable when connecting.
* Fix crash in tokio reactor initial usage

### 3.1.0 (2025-07-31)

#### Features

* Add experimental ability to recover on connection failure

#### Misc

* Drop waker-fn dependency

### 3.0.2 (2025-07-25)

#### Bug Fixes

* When the server closes the TCP connection, handle the ongoing frames before erroring out

#### Misc

* Several fixes related to channel automatic reconnection
* Internal preparatory work for upcoming connection recovery

### 3.0.1 (2025-07-22)

#### Features

* `Channel::wait_for_recovery` to wait for automatic reconnection to finish (if we're in the process of reconnecting)

#### Misc

* Several fixes related to channel automatic reconnection
* Internal preparatory work for upcoming connection recovery

### 3.0.0 (2025-06-12)

#### Breaking changes

* `Error` is now `ErrorKind`, wrapped in a new `Error` type (use `Error::kind` to access the previous type)
* no more `Acker::default`
* `Acker::used` is replaced with `Acker::usable`
* Removed the topology API

#### Features

* rustls crypto backend selection through features
* `Error::is_amqp_error`, `Error::is_amqp_soft_error` and `Error::is_amqp_hard_error`
* default runtime is now optional
* experimental feature to recover channel from AMQP soft error (behind unstable feature flag)
- `Acker::poisoned` to check if underlying Channel has been invalidated (reconnection)

#### Misc

* Update to reactor-trait 2
* Update to amq-protocol 8
* Update to nom 8
* Drop parking-lot dependency
* Drop pinky-swear dependency
* Edition 2024
=======
### 2.5.5 (2025-10-12)

#### Bug Fixes

* Fix `io_loop` tracing span
>>>>>>> 3519e4a3

### 2.5.4 (2025-07-22)

#### Features

* Propagate current tracing span into `io_loop` thread

### 2.5.3 (2025-04-05)

#### Bug Fixes

* Fix a panic when reaching the maximum number of channels

### 2.5.2 (2025-04-02)

#### Bug Fixes

* Fix potential deadlock in server protocol error handling

### 2.5.1 (2025-03-08)

#### Bug Fixes

* Fix potential overflow (only in a log message)

### 2.5.0 (2024-07-27)

#### Bug Fixes

* Better handle in flight frames on io loop termination.

### 2.4.0 (2024-07-16)

#### Bug Fixes

* Prevent `basic_publish` hangs in some rare corner case

### 2.3.4 (2024-05-01)

#### Features

* Allow closing Acker and checking if already used

#### Bug Fixes

* Close connection to server in case of missing heartbeat

### 2.3.3 (2024-04-24)

#### Misc

* Dependencies update

### 2.3.2 (2024-04-23)

#### Bug Fixes

* Don't allow trying to close an already closed connection
* Make sure heartbeats are no longer sent after a connection error

### 2.3.1 (2023-07-14)

#### Misc

* Simplify channels cleanup logic on connection close

### 2.3.0 (2023-07-14)

#### Bug Fixes

* Fix an error when finalizing the connection close duz to missing channel 0.
* Properly cleanup heartbeat sending when connection hit an error.

### 2.2.1 (2023-05-19)

#### Bug Fixes

* Don't call the channel error hook when we get closed with a non error code

### 2.2.0 (2023-05-19)

#### Features

* Introduce `Channel::on_error`

### 2.1.3 (2023-05-19)

#### Bug Fixes

* Don't propagate the same error twice

### 2.1.2 (2023-05-18)

#### Bug Fixes

* Fix memory leak on connection failure

### 2.1.1 (2022-04-08)

#### Bug Fixes

* Fix potential race condition on connection error

### 2.1.0 (2022-03-23)

#### Bug Fixes

* Fix potential race condition on connection opening

### 2.0.3 (2022-02-25)

#### Misc

* Update amq-protocol

### 2.0.2 (2022-02-23)

#### Bug Fixes

* Fix some potential hang with rustls

### 2.0.1 (2022-02-08)

#### Misc

* Update README

### 2.0.0 (2022-02-02)

#### Misc

* Make most of the API based on async fns
* Update to amq-protocol 7.0
* Reworked connector
* Dropped third-party reactors/executors integration
* New third-party reactors integration through reactor-trait
* New third-party executors integration through executor-trait
* Misc internal cleanups
* Default reactor to async-io
* Switch from log to tracing
* Make most internals use async rust
* Switch to edition 2021
* Default to rustls for TLS handling
* `basic_publish` no longer takes ownership of the data
* Dropped Clone impl where it didn't make sense
* Acker is now public

### 1.10.0 (2022-01-30)

#### Bug Fixes

* Fix potential panic on shutdown

### 1.9.0 (2021-11-23)

#### Bug Fixes

* Fix handling of RabbitMQ replies when they arrive unordered

### 1.8.1 (2021-11-12)

#### Misc

* Logging updates

### 1.8.0 (2021-08-22)

#### Misc

* Update to nom 7

### 1.7.1 (2021-05-06)

#### Bug Fixes

* Fix handling of unresponsive servers

### 1.7.0 (2021-04-16)

#### Bug Fixes

* Fix handling of soft errors

### 1.6.9 (2021-04-08)

#### Bug Fixes

* Fix hang in Acker when acking twice (which is invalid)

### 1.6.8 (2021-02-18)

#### Misc

* Simplify acknowledgements internal handling
* Logging updates

### 1.6.7 (2021-02-17)

#### Misc

* Logging updates

### 1.6.6 (2020-12-25)

#### Bug Fixes

* Fix an issue with automatic connection close on drop

### 1.6.5 (2020-12-23)

#### Bug Fixes

* Treat close and error as success for consumers cancel as it forcibly implies cancelation

### 1.6.4 (2020-12-23)

#### Bug Fixes

* Cleanup basic cancel handling
* Fix undocumented rabbitmq behaviour on channel close with expected replies

### 1.6.3 (2020-12-23)

#### Bug Fixes

* Better handling of automatic consumer cancelation when connection is closing

### 1.6.2 (2020-12-23)

#### Bug Fixes

* Fix a potential race condition when automatically canceling consumer on drop

### 1.6.1 (2020-11-28)

#### Bug Fixes

* Flush more often onto socket

### 1.6.0 (2020-11-21)

#### Features

* Introduce `Connection::topology` to get a serializable representation of the declared queues and consumers
* Introduce `Connection::restore` to redeclare the things listed in a Topology
* Introduce `Delivery::acker` as a simpler way to ack/nack/reject deliveries
* `Delivery` can be dereferenced as `Acker` to directly be able to ack/nack/reject
* `BasicGetMessage` and `BasicReturnMessage` can be dereferenced as `Delivery`

### 1.5.0 (2020-10-31)

#### Misc

* Update to amq-protocol 6.0.1

### 1.4.3 (2020-10-26)

#### Misc

* Port examples to async-global-executor

### 1.4.2 (2020-10-16)

#### Misc

* Update dependencies

### 1.4.1 (2020-10-06)

#### Bug Fixes

* When converting Consumer to an Iterator, don't cancel it until the Iterator is gone

### 1.4.0 (2020-10-04)

#### Bug Fixes

* When dropping a Consumer, cancel it if it has no delegates

### 1.3.1 (2020-10-04)

#### Bug Fixes

* Fix potential leak due to consumer clone

### 1.3.0 (2020-10-04)

#### Bug Fixes

* When dropping a Channel, wait for all its consumers to be canceled before closing it

#### Misc

* Use proper `non_exhaustive` annotation for error enum

### 1.2.8 (2020-09-25)

#### Misc

* Update async-task

### 1.2.7 (2020-09-18)

#### Bug Fixes

* Make frame ordering more robust

### 1.2.6 (2020-09-18)

#### Bug Fixes

* Fix a bug in the frame ordering when doing lots of publishing

### 1.2.5 (2020-09-18)

#### Misc

* Update pinky-swear

### 1.2.4 (2020-09-17)

#### Bug Fixes

* Fix a memory leak in publishers confirm

### 1.2.3 (2020-09-02)

#### Bug Fixes

* Fix an issue when redeclaring a queue

### 1.2.2 (2020-08-21)

#### Misc

* Improve logging on connection error

### 1.2.1 (2020-06-26)

#### Features

* Introduce bastion-amqp to use the bastion executor instead of the default one

#### Bug Fixes

* Properly wait for plain stream to be connected on windows

### 1.2.0 (2020-06-25)

#### Misc

* Update amq-protocol

### 1.1.3 (2020-06-23)

#### Misc

* Update dependencies

### 1.1.2 (2020-06-18)

#### Features

* Add `BasicReturnMessage::error`

### 1.1.1 (2020-06-17)

#### Bug Fixes

* Properly handle recycling channels ids when we reached the channel limit
* Fix receiving returned messages from the AMQP server

### 1.1.0 (2020-06-09)

#### Features

* Make codegen optional

### 1.0.2 (2020-06-04)

#### Bug Fixes

* update amq-protocol

### 1.0.1 (2020-06-02)

#### Bug Fixes

* `DefaultExecutor` cleanups

### 1.0.0 (2020-05-27)

#### Features

* Introduce tokio-amqp to use the tokio executor instead of the default one
* Introduce async-amqp to use the async-std executor instead of the default one
* Introduce lapinou to use the smol executor instead of the default one
* New default Reactor
* Reactor is now configurable
* Using self-signed certificates is now easie with `connect_with_config`
* `Channel` gets closed once the last reference is dropped
* `Connection` gets closed once the last reference and the last `Channel` are dropped
* `Consumer::tag` gives you access to the consumer's tag

#### Breaking changes

* The auth mechanism is now configured using a query parameter in the AMQPUri
* The executor trait is now made to handle futures. (e.g. `Box::pin(async move {})`)
* ConsumerDelegate is now built with futures.
* The number of threads used by the default executor is now configured using `ConnectionProperties::with_default_executor`
* `Connection` no longer implements `Clone`
* `Connection::connect` has been reworked to properly handle mid handshake TLS streams
* `CloseOnDrop` is now gone
* `DeliveryResult` now also carries the corresponding `Channel`

#### Bug Fixes

* Follow the specifications in being stricter about receiving invalid frames
* Don't consider interrupted IO signals as failures
* Threads are correctly cleaned up

#### Misc

* Better Debug implementations
* Internals cleanup
* Use vectored io when applicable

### 0.39.7 (2020-04-17)

#### Bug Fixes

* Error handling fixes

### 0.39.6 (2020-04-17)

#### Bug Fixes

* IoLoop error handling fixes

### 0.39.5 (2020-04-17)

#### Bug Fixes

* Fix a hang with rustls flush

### 0.39.4 (2020-04-17)

#### Bug Fixes

* Fix some edge cases issues with the internal buffer

### 0.39.3 (2020-04-17)

#### Bug Fixes

* Fix some issues with openssl
* Flush socket for rustls

### 0.39.2 (2020-04-16)

#### Bug Fixes

* Work around a bug in mio where we sometimes wouldn't receive a readable notification for the socket

### 0.39.1 (2020-04-14)

#### Bug Fixes

* Fix overflow with high heartbeats
* Properly report connection errors

### 0.39.0 (2020-04-08)

#### Breaking changes

* `Connection::on_error` and `Consumer::set_delegate` no longer require a `Box`
* `Connection::on_error` now accept a `FnMut`
* Update to pinky-swear 4.0.0

### 0.38.4 (2020-04-07)

#### Bug Fixes

* Don't queue extraneous heartbeats if we cannot write to socket

### 0.38.4 (2020-04-07)

#### Bug Fixes

* Refuse invalid incoming frames
* Don't send heartbeats unless necessary

#### Misc

* Drop the heartbeat thread

### 0.38.3 (2020-04-06)

#### Bug Fixes

* Fix the way we schedule heartbeats to be sent

### 0.38.2 (2020-04-06)

#### Bug Fixes

* Properly put the Conneciton in Error state when we get closed with protocol error

### 0.38.1 (2020-04-06)

#### Bug Fixes

* Don't panic when CloseOnDrop tries to close an already closed Connection

#### Misc

* Use vectored IO when appropriate when writing to socket

### 0.38.0 (2020-04-05)

#### Bug Fixes

* Wait until a frame has been fully sent before notifying sender
* Properly handle Basic.Return when channel is not in confirm mode
* Fix handling of publisher-confirms ack with returned message
* Fix handling of publisher-confirms nack without returned message

#### Breaking changes

* `Confirmation::Nack` now carries an `Option<Box<BasicReturnMessage>>`
* `Confirmation::Ack` now carries an `Option<Box<BasicReturnMessage>>`

### 0.37.1 (2020-04-04)

#### Bug Fixes

* Prevent a issue when hitting EWOULDBLOCK mid-frame with no other frame queued

### 0.37.0 (2020-04-03)

#### Features

* `Connection` and `Channel` can be moved out of `CloseOnDrop` using `into_inner()`
* We now add a marker to promises when trace logging is enabled to make debugging easier

#### Breaking changes

* Update to pinky-swear 3.0.0 (properly handle chaining result promises)
* `Confirmation` can no longer hold an error
* `PublisherConfirm` now returns a proper `Result<Confirmation>`
* Connecting now returns a `CloseOnDrop<Connection>`
* Creating a channel now returns a `CloseOnDrop<Channel>`
* `PinkySwear` is now hidden from the public API

### 0.36.2 (2020-04-02)

#### Features

* Add a new CloseOnDrop wrapper for automatically closing Connection or Channel when dropped.

#### Bug Fixes

* Properly send errors to publisher confirms awaiters on channel close

### 0.36.1 (2020-04-02)

#### Bug Fixes

* Properly forward errors to publisher confirms awaiters

### 0.36.0 (2020-04-02)

#### Bug Fixes

* Track the frame-sending promise before the response one for syncrhonous methods

#### Breaking changes

* The bugfix induces some changes in the return values of some method. Shouldn't change anything.

### 0.35.2 (2020-04-02)

#### Bug Fixes

* Properly report error in one internal place

### 0.35.1 (2020-04-02)

#### Bug Fixes

* Update pinky-swear to 2.1.0 to avoid any sync op on main thread

### 0.35.0 (2020-04-01)

#### Breaking changes

* Update to pinky-swear 2.0.0 (shoudln't change much)
* Publisher Confirms integration has been reworked:
  * `basic_publish` now gives you a `PinkySwear<Result<PublisherConfirm>>`
  * If you didn't enable publisher confirms using `confirm_select`, you can ignore it
  * If you drop the `PublisherConfirm` it will behave as before and you'll need to call `wait_for_confirms`
  * You can use the ` PublisherConfirm` to wait for this particular `Confirmation` (`Ack`/`Nack(BasicReturnMEssage)`)

#### Bug Fixes

* Detect errors in some edge scenarii

### 0.34.1 (2020-04-01)

#### Bug Fixes

* Fix a bug when receiving basic-return before basic-nack

### 0.34.0 (2020-03-24)

#### Breaking changes

* The `Connect` trait has been simplified
* The `futures` feature doesn't exist anymore (always enabled)
* The `lapin-futures` (0.1 futures compat) has been dropped

#### Misc

* Examples ported to async/await

### 0.33.2 (2020-03-23)

#### Bug Fixes

* Fix nom dependency

### 0.33.1 (2020-03-18)

#### Bug Fixes

* Fix hang on macos

### 0.33.0 (2020-03-12)

#### Breaking changes

* Some more Error reworks
* Port to amq-protocol 5.0 and mio 0.7
* Deprecate lapin-futures

### 0.32.5 (2020-03-09)

#### Bug Fixes

* Prevent lapin-futures from eating memory when eagerly polled

### 0.32.4 (2020-03-09)

#### Bug Fixes

* Followup to 0.32.3 for consumers in lapin-futures

### 0.32.3 (2020-03-09)

#### Bug Fixes

* Fix waking up context when a future gets sent to another one

### 0.32.2 (2020-03-05)

#### Bug Fixes

* Fix race condition in `Channel::close`

### 0.32.1 (2020-03-03)

#### Bug Fixes

* Fix Channel and Connection status in some cases

### 0.32.0 (2020-02-27)

#### Bug Fixes

* Properly handle critical error when reading from socket on first connection

#### Breaking changes

* `Error::ConnectionRefused` is replaced by the proper underlying ProtocolError or IOError

#### Features

* `DefaultExecutor::default()` is now public

### 0.31.0 (2020-02-25)

#### Bug Fixes

* Receiving consumer or basic get deliveries on queue we didn't declare now works properly

#### Breaking changes

* `Channel::basic_consume` now takes an `&str` instead of a `&Queue` as its first parameter

#### Features

* `impl From<_> for AMQPValue`

### 0.30.1 (2020-02-25)

#### Features

* New rustls-native-certs feature

### 0.30.0 (2020-02-25)

#### Breaking changes

* Error enum has been cleaned up
* ErrorHandler now takes the Error as a param

#### Bug Fixes

* Better error handling and forwarding

### 0.29.2 (2020-02-25)

#### Bug Fixes

* Fix PartialEq for Error

### 0.29.1 (2020-02-24)

#### Bug Fixes

* Ensure we properly write everything when we need to split contents

### 0.29.0 (2020-02-24)

#### Breaking changes

* Switch the return types to `pinky-swear` (the API remains mostly the same)

#### Features

* Error is now Clonable

#### Bug Fixes

* Better error handling and bubbling in lots of cases
* Properly handle soft errors

### 0.28.4 (2019-12-03)

#### Bug Fixes

* Fix some error handling in consumers

### 0.28.3 (2019-11-21)

#### Features

* Export ConsumerIterator

### 0.28.2 (2019-11-07)

#### Features

* Update dependencies

### 0.28.1 (20191023)

#### Bug Fixes

* Fix some race conditions in the publisher confirms implementation

### 0.28.0 (20190927)

#### Breaking changes

* `Channel::exchange_declare` now takes an `ExchangeKind` parameter instead of an `&str`

### 0.27.2 (2019-11-07)

#### Features

* Update dependencies

### 0.27.1 (2019-09-26)

#### Bug Fixes

* Warn on unused `Confirmation`
* Avoid Mutex around consumer delegate to enable proper multithreading

### 0.27.0 (2019-09-25)

#### Breaking changes

* Updated amq-protocol to 3.0.0
* `Channel::connection_[,un}blocked` is now `Connection::{,un}block`
* `failure` as been replaced with `std::error::Error` usage
* `Confirmation::as_error` has been removed
* Consumers API has been cleaned up, everything is now a `DeliveryResult`
* `IoLoop::run` is now `IoLoop::start`

#### Features

* Add support for `update_secret` for oauth2 authentication module
* Add support for TLS "identity" (client certificate)
* Consumer can now be used as an `Iterator<Item = Delivery>`
* `Consumer::set_delegate` now accepts a closure parameter
* Add `lapin::Result`

### 0.26.11 (2019-09-17)

#### Bug Fixes

* Update amq-protocol to fix amqps handling

### 0.26.10 (2019-09-11)

#### Bug Fixes

* Fix error handling during early connection stage
* Properly forward errors to consumer delegates

### 0.26.9 (2019-08-26)

#### Bug Fixes

* `IoLoop` fixes under heavy loads

### 0.26.8 (2019-08-26)

#### Bug Fixes

* `IoLoop` fixes under heavy loads

### 0.26.7 (2019-08-23)

#### Bug Fixes

* Make `Connection::connector` and `IoLoop:run` public

### 0.26.6 (2019-08-15)

#### Bug Fixes

* Better handle multiple channel publishing under heavy load

### 0.26.5 (2019-08-14)

#### Bug Fixes

* Fix retrying of `basic_publish` frames

### 0.26.4 (2019-08-14)

#### Bug Fixes

* Rework how `basic_publish` is handled internally to ensure concurrent usages work as expected

### 0.26.3 (2019-08-12)

#### Bug Fixes

* Do not hang on tasks that require an answer in case of channel error

### 0.26.2 (2019-08-12)

#### Bug Fixes

* Fixes some frames ordering when using concurrent `basic_publish` under heavy load

### 0.26.1 (2019-08-09)

#### Bug Fixes

* Properly broadcast channel error to all pending tasks/futures

### 0.26.0 (2019-08-08)

#### Bug Fixes

* Fix unblocking connection
* Properly broadcast connection error to all pending tasks/futures

#### Breaking changes

* Unused IoLoopError has been dropped

### 0.25.0 (2019-07-12)

#### Bug Fixes

* Consumer streams now properly forward connection errors

#### Breaking changes

* lapin's consumer stream now returns a Result

#### Features

* `ConsumerDelegate` now has a `on_error` hook

### 0.24.1 (2019-07-11)

#### Bug Fixes

* Properly handle network disconnections on OSX

### 0.24.0 (2019-07-04)

#### Bug Fixes

* `Connection::close` no longer hangs
* `ConsumerDelegate` no longer requires `fmt::Debug`

#### Breaking changes

* `ConsumerDelegate` methods have been renamed for clarity and only `on_new_delivery` is now mandatory

### 0.23.0 (2019-06-21)

#### Breaking changes

* `lapin-async` as been renamed to `lapin`
* lapin: Instead of passing a `Box<dyn ConsumerSubscriber>` as a parameter to `basic_consume`, you must now call
  `set_delegate(Box<dyn ConsumerDelegate>)` on the returned `Consumer`

#### Features

* `lapin` has experimental support for `futures-0.3` + `std::future::Future` through its `futures` feature

### 0.22.0 (2019-06-20)

#### Features

* you can now select the TLS implementation used for amqps or disable amqps support

#### Bug Fixes

* vhosts are properly handled again
* we now properly wait for the return message when last ack is a nack for publishers confirm

#### Breaking changes

* `wait_for_confirms()` is now async (needs to be awaited)

### 0.21.3 (2019-06-18)

#### Bug Fixes

* More work around connection failures, properly report those as errors
* Add a way to register a connection error handler

### 0.21.2 (2019-06-17)

#### Bug Fixes

* Properly handle connection failures

### 0.21.1 (2019-06-16)

#### Features

* **async**
  * `Connection::run` to keep the program running when there is nothing left to downgraded but consume new messages

#### Bug Fixes

* `io_loop` correctly exists once connection is no longer connected

### 0.21.0 (2019-06-14)

#### Breaking changes

* Some internal methods are no longer public (channel and connection handling)
* Rework how we close channels and connection

### 0.20.0 (2019-06-14)

#### Breaking changes

* Drop duplicate Credentials param from connect, use the credentials from the AMQPUri.

### 0.19.0 (2019-06-14)

#### Features

* All of AMQP methods and auth mechanisms are now supported

#### Bug Fixes

* Better consumers handling
* Misc code cleanup and modernization
* AMQP is now fully supported, no more crahs on unexpected frames

#### Breaking changes

* Method options are now generated. Hardcoded fields from AMQP omitted. Options are shared between async and futures
* The way we handle `publisher_confirm` has changed. You now need to call `confirm_select` explicitly, and then
  `wait_for_confirms` to wait for all pending confirmations
* **async**
  * Methods are now on the `Channel` object which is now returned instead of `channel_id` by `create_channel`
  * Methods are now generated from protocol specifications
  * Methods return a Confirmation that can be awaited
  * ShortString and LongString are now concrete types (!= String), which can be created from &str or String using `into()`
  * Connection::connect has been rewritten
* **futures**
  * Port to the new lapin-async
  * Client::connect has been rewritten

### 0.18.0 (2019-03-03)

#### Bug Fixes

* Better `delivery_tag` handling
* Adapt our behaviour wrt ack/nack to be specifications-compliant
* We now pass several additional information to the server when connecting, such as capabilities

#### Breaking changes

* Connect now takes an additional `ConnectionProperties` for better configuration

#### Features

* Better logging when channel gets closed by server
* Support receiving BasicCancel from the server

### 0.17.0 (2019-02-15)

#### Bug Fixes

* Drop prefetched messages when specific arguments are passed to `basic_{,n}ack` or `basic_cancel`

#### Housekeeping

* Drop sasl dependency, avoiding linkage to LGPL-3 licensed code

### 0.16.0 (2019-02-01)

#### Housekeeping

* Switch to edition 2018
* Switch to `parking_lot` Mutex

#### Breaking changes

* **futures**
  * Drop now unused mutex poisoning error

### 0.15.0 (2018-12-05)

#### Housekeeping

* Update `amq-protocol`

#### Breaking Changes

* **async:**
  * Introduce a new `Error` type, replacing occurrences of `io::Error` in public APIs ([#145](https://github.com/amqp-rs/lapin/pull/147))
* **futures:**
  * Introduce a new `Error` type, replacing occurrences of `io::Error` in public APIs ([#145](https://github.com/amqp-rs/lapin/pull/145))

### 0.14.1 (2018-11-16)

#### Housekeeping

* Update `env_logger`
* Drop unused `build.rs` from async

#### Bug Fixes

* Fix heartbeat interval

### 0.14.0 (2018-10-17)

#### Housekeeping

* Update amq-protocol dependency
* Reexport `amq_protocol::uri`

### 0.13.0 (2018-07-09)

#### Features

* **futures:**
  * `basic_ack` and `basic_nack` API now support passing the `multiple` flag
  * Port to the new `tokio-codec` crate
  * The object returned by `queue_declare` now holds the messages count and the consumers count too

#### Bug Fixes

* Fully rework how consumers are handled internally, should be way more robust now
* Heartbeats are now preemptive and are successfully sent even under heavy load

#### Breaking Changes

* Port to `nom` 4
* **async:** some fields got their visibility downgraded to private as part of the consumers rework
* **futures:**
  * We now use `impl trait` and thus require rust 1.26.0 or greater
  * `basic_publish` payload is now a `Vec<u8>`

### 0.12.0 (2018-06-05)

#### Features

* Implement `channel_close_ok`
* Slightly rework consumers internal handling
* **futures:**
  * Allow cancelling the Heartbeat future
  * Implement flow methods

#### Bug Fixes

* Fix bad expectation for empty payloads
* Fix heartbeat when configured value is 0
* Fix channel overflow when `channel_max` is low
* **futures:**
  * Ensure tasks aren't dropped when we hit `Async::NotReady` but queued for re-poll instead
  * Correctly handle mutex poisoning
  * Use generated consumer tag and queue name when an empty one is provided
  * Fix `Sink` implementation on `AMQPTransport`

#### Breaking Changes

* **futures:**
  * Port to `tokio`
  * Update to `tokio-timer` 0.2
  * `queue_declare` now return a `Queue` object
  * `basic_consume` now expects a `Queue` object to ensure you've called `queue_declare first`

### 0.11.1 (2018-04-12)

#### Bug Fixes

* **futures:** Get back to `tokio-timer` 0.1

### 0.11.0 (2018-04-08)

#### Features

* implement `basic_qos`
* **futures:**
  * Implement `basic_nack`
  * Implement `queue_unbind`
  * Mark all futures as `Send` to ease `tokio` integration

#### Bug Fixes

* **futures:** Get back to `tokio-timer` 0.1

#### Breaking Changes

* `Message` is now `Delivery`, differentiate from `BasicGetMessage`
* **futures:**
  * Port to `tokio-timer` 0.2
  * Prefer `handle.spawn` to `thread::new` for the heartbeat

### 0.10.0 (2017-07-13)

#### Bug Fixes

* Rework how the futures API is handled internally
* Rework client-server parameters negotiation at connection

#### Breaking Changes

* **futures:**
  * `create_confirm_channel` now take a `ConfirmSelectOptions`
  * Run heartbeat in a separated thread (delegate thread creation to user)
  * Return a heartbeat creation closure alongside the client

### 0.9.0 (2017-06-19)

#### Features

* Implement `access` methods
* **async:**
  * Make errors more specific
  * Do the `frame_max` negotiation with the server
* **futures:**
  * Implement missing exchange methods

#### Breaking Changes

* **futures:** Rework the `basic_publish` API

### 0.8.2 (2017-05-04)

#### Bug Fixes

* Update `amq-protocol`

### 0.8.1 (2017-05-04)

#### Bug Fixes

* Better error handling

### 0.8.0 (2017-04-13)

#### Features

* **futures:** Implement `Channel::close`

#### Bug Fixes

* Polling improvements
- Better error handling

### 0.7.0 (2017-04-10)

#### Features

* Implement `exchange_declare`
* **futures:**
  * Implement `queue_bind`
  * Implement `queue_delete`

### 0.6.0 (2017-03-30)

#### Features

* Allow choosing the vhost

### 0.5.0 (2017-03-28)

#### Bug Fixes

* Update `sasl` to 0.4 (removes the `openssl` dependency)

### 0.4.0 (2017-03-28)

#### Features

* Implement `confirm_select`
* **async:**
  * Add support for BasicProperties
  * Implement `receive_basic_ack`
  * Implement `receive_basic_nack`
* **futures:**
  * Implement confirm channel
  * Implement heartbeat

### 0.3.0 (2017-03-25)

#### Features

* Chunking of message bodies

#### Breaking Changes

* **futures:** Add options for API methods missing them

### 0.2.0 (2017-03-20)

#### Features

* Initial release
<|MERGE_RESOLUTION|>--- conflicted
+++ resolved
@@ -1,4 +1,9 @@
-<<<<<<< HEAD
+### 3.7.1 (2025-10-12)
+
+#### Bug Fixes
+
+* Fix `io_loop` tracing span
+
 ### 3.7.0 (2025-09-22)
 
 #### Bug Fixes
@@ -106,13 +111,12 @@
 * Drop parking-lot dependency
 * Drop pinky-swear dependency
 * Edition 2024
-=======
+
 ### 2.5.5 (2025-10-12)
 
 #### Bug Fixes
 
 * Fix `io_loop` tracing span
->>>>>>> 3519e4a3
 
 ### 2.5.4 (2025-07-22)
 
