--- conflicted
+++ resolved
@@ -52,32 +52,19 @@
 default-features = false
 
 [dependencies]
-<<<<<<< HEAD
 async-io = "^1.0"
 async-trait = "^0.1"
 blocking = "^1.0"
 futures-lite = "^1.7"
-=======
-async-task = "^4.0"
-crossbeam-channel = "^0.5"
-futures-core = "^0.3"
-log = "^0.4"
->>>>>>> 55f55774
 parking_lot = "^0.11"
 pinky-swear = "^5.0"
 
 [dev-dependencies]
-<<<<<<< HEAD
 waker-fn = "^1.1"
 
 [dev-dependencies.tracing-subscriber]
 version = "^0.2"
 features = ["fmt"]
-=======
-env_logger = "^0.8"
-futures-test = "^0.3"
-futures-util = "^0.3"
->>>>>>> 55f55774
 
 [[example]]
 name = "custom_tls_connection"
