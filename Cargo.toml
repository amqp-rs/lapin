[package]
name = "lapin"
<<<<<<< HEAD
version = "3.7.0"
edition = "2024"
=======
version = "2.5.5"
edition = "2021"
>>>>>>> 3519e4a3
authors = ["Geoffroy Couprie <geo.couprie@gmail.com>", "Marc-Antoine Perennou <Marc-Antoine@Perennou.com>"]
description = "AMQP client library"
repository = "https://github.com/amqp-rs/lapin"
readme = "README.md"
documentation = "https://docs.rs/lapin"
keywords = ["amqp", "rabbitmq", "mio", "futures"]
categories = ["database"]
license = "MIT"
build = "build.rs"
rust-version = "1.85.0"

[features]
default                   = ["rustls", "default-runtime"]
default-runtime           = ["dep:async-global-executor-trait", "dep:async-reactor-trait"]
hickory-dns               = ["amq-protocol/hickory-dns"]
unstable                  = []

codegen                   = ["codegen-internal", "amq-protocol/codegen"]
codegen-internal          = ["dep:amq-protocol-codegen", "dep:serde_json"]

native-tls                = ["amq-protocol/native-tls"]
openssl                   = ["amq-protocol/openssl"]
rustls                    = ["amq-protocol/rustls"]
rustls-native-certs       = ["amq-protocol/rustls-native-certs"]
rustls-webpki-roots-certs = ["amq-protocol/rustls-webpki-roots-certs"]
vendored-openssl          = ["amq-protocol/vendored-openssl"]

# rustls crypto providers. Choose at least one. Otherwise, runtime errors.
# See https://docs.rs/rustls/latest/rustls/#crate-features. for more info
rustls--aws_lc_rs         = ["amq-protocol/rustls--aws_lc_rs"] # default, but doesn't build everywhere
rustls--ring              = ["amq-protocol/rustls--ring"] # more compatible, (e.g., easily builds on Windows)

[build-dependencies.amq-protocol-codegen]
version = "^8.3"
optional = true

[build-dependencies.serde_json]
version = "^1.0"
optional = true

[dependencies.amq-protocol]
version = "^8.3"
default-features = false

[dependencies.async-global-executor-trait]
version = "^3.1"
features = ["async-io"]
optional = true

[dependencies.async-reactor-trait]
version = "^3.1"
optional = true

[dependencies.backon]
version = "^1.5"
default-features = false
features = ["std", "std-blocking-sleep"]

[dependencies.flume]
version = "^0.11"
default-features = false
features = ["async"]

[dependencies.tracing]
version = "^0.1"
default-features = false

[dependencies]
async-trait = "^0.1.42"
executor-trait = "^2.1"
futures-core = "^0.3"
futures-io = "^0.3"
reactor-trait = "^2.7"

[dev-dependencies]
async-global-executor = "^3.1"
futures-lite = "^2.0"
serde_json = "^1.0"
tokio-executor-trait = "^3.1"
tokio-reactor-trait = "^4.1"

[dev-dependencies.tokio]
version = "^1.17"
features = ["macros", "rt-multi-thread"]

[dev-dependencies.tracing-subscriber]
version = "^0.3"
features = ["fmt"]

[[example]]
name = "custom_tls_connection"
required-features = ["native-tls"]

[badges]
maintenance = { status = "actively-developed" }<|MERGE_RESOLUTION|>--- conflicted
+++ resolved
@@ -1,12 +1,7 @@
 [package]
 name = "lapin"
-<<<<<<< HEAD
-version = "3.7.0"
+version = "3.7.1"
 edition = "2024"
-=======
-version = "2.5.5"
-edition = "2021"
->>>>>>> 3519e4a3
 authors = ["Geoffroy Couprie <geo.couprie@gmail.com>", "Marc-Antoine Perennou <Marc-Antoine@Perennou.com>"]
 description = "AMQP client library"
 repository = "https://github.com/amqp-rs/lapin"
