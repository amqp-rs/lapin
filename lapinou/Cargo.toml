[package]
name = "lapinou"
version = "0.5.0"
edition = "2018"
authors = ["Marc-Antoine Perennou <Marc-Antoine@Perennou.com>"]
description = "lapin integration with smol"
repository = "https://github.com/CleverCloud/lapin"
readme = "README.md"
documentation = "https://docs.rs/lapinou"
keywords = ["amqp", "rabbitmq", "mio", "futures", "smol"]
categories = ["database"]
license = "MIT"

[features]
default = ["async-lapin/default"]

[dependencies]
<<<<<<< HEAD
async-executor = "^0.2"
blocking = "^0.6"
smol = "^0.4"
=======
async-executor = "^1.0"
smol = "^1.0"
>>>>>>> 7c024ecf

[dependencies.async-lapin]
version = "^0.4"
path = "../async-lapin"
default-features = false

[dependencies.lapin]
version = "^1.2.3"
path = ".."
default-features = false

[dev-dependencies]
env_logger = "^0.7"
log = "^0.4"<|MERGE_RESOLUTION|>--- conflicted
+++ resolved
@@ -15,14 +15,9 @@
 default = ["async-lapin/default"]
 
 [dependencies]
-<<<<<<< HEAD
-async-executor = "^0.2"
-blocking = "^0.6"
-smol = "^0.4"
-=======
 async-executor = "^1.0"
+blocking = "^1.0"
 smol = "^1.0"
->>>>>>> 7c024ecf
 
 [dependencies.async-lapin]
 version = "^0.4"
