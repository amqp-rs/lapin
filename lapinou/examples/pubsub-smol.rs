use lapin::{
    message::DeliveryResult, options::*, publisher_confirm::Confirmation, types::FieldTable,
    BasicProperties, Connection, ConnectionProperties, Result,
};
use lapinou::*;
use tracing::info;

fn main() -> Result<()> {
    if std::env::var("RUST_LOG").is_err() {
        std::env::set_var("RUST_LOG", "info");
    }

    tracing_subscriber::fmt::init();

    let addr = std::env::var("AMQP_ADDR").unwrap_or_else(|_| "amqp://127.0.0.1:5672/%2f".into());

    smol::block_on(async {
        let conn = Connection::connect(&addr, ConnectionProperties::default().with_smol()).await?;

        info!("CONNECTED");

        let channel_a = conn.create_channel().await?;
        let channel_b = conn.create_channel().await?;

        let queue = channel_a
            .queue_declare(
                "hello",
                QueueDeclareOptions::default(),
                FieldTable::default(),
            )
            .await?;

        info!(?queue, "Declared queue");

        let consumer = channel_b
            .basic_consume(
                "hello",
                "my_consumer",
                BasicConsumeOptions::default(),
                FieldTable::default(),
            )
            .await?;

<<<<<<< HEAD
        consumer.set_delegate(move |delivery: DeliveryResult| async move {
            let delivery = delivery.expect("error caught in in consumer");
            if let Some((channel, delivery)) = delivery {
                channel
                    .basic_ack(delivery.delivery_tag, BasicAckOptions::default())
                    .await
                    .expect("failed to ack");
            }
        });
=======
        consumer
            .set_delegate(move |delivery: DeliveryResult| async move {
                let delivery = delivery.expect("error caught in in consumer");
                if let Some((_, delivery)) = delivery {
                    delivery
                        .ack(BasicAckOptions::default())
                        .await
                        .expect("failed to ack");
                }
            })
            .expect("set_delegate");
>>>>>>> b4b00e3d

        let payload = b"Hello world!";

        loop {
            let confirm = channel_a
                .basic_publish(
                    "",
                    "hello",
                    BasicPublishOptions::default(),
                    payload.to_vec(),
                    BasicProperties::default(),
                )
                .await?
                .await?;
            assert_eq!(confirm, Confirmation::NotRequested);
        }
    })
}<|MERGE_RESOLUTION|>--- conflicted
+++ resolved
@@ -41,29 +41,15 @@
             )
             .await?;
 
-<<<<<<< HEAD
         consumer.set_delegate(move |delivery: DeliveryResult| async move {
             let delivery = delivery.expect("error caught in in consumer");
-            if let Some((channel, delivery)) = delivery {
-                channel
-                    .basic_ack(delivery.delivery_tag, BasicAckOptions::default())
+            if let Some((_, delivery)) = delivery {
+                delivery
+                    .ack(BasicAckOptions::default())
                     .await
                     .expect("failed to ack");
             }
         });
-=======
-        consumer
-            .set_delegate(move |delivery: DeliveryResult| async move {
-                let delivery = delivery.expect("error caught in in consumer");
-                if let Some((_, delivery)) = delivery {
-                    delivery
-                        .ack(BasicAckOptions::default())
-                        .await
-                        .expect("failed to ack");
-                }
-            })
-            .expect("set_delegate");
->>>>>>> b4b00e3d
 
         let payload = b"Hello world!";
 
