--- conflicted
+++ resolved
@@ -127,10 +127,7 @@
     println!("[{}] state: {:?}", line!(), conn.status().state());
 
     thread::sleep(time::Duration::from_millis(100));
-<<<<<<< HEAD
     assert_eq!(hello_world.load(Ordering::SeqCst), 2);
-=======
-    assert!(hello_world.load(Ordering::SeqCst));
 }
 
 #[test]
@@ -210,5 +207,4 @@
 
     thread::sleep(time::Duration::from_millis(100));
     assert!(hello_world.load(Ordering::SeqCst));
->>>>>>> 8576e1f1
 }