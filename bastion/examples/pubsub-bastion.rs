--- conflicted
+++ resolved
@@ -34,31 +34,16 @@
         )
         .await?;
 
-<<<<<<< HEAD
     consumer.set_delegate(move |delivery: DeliveryResult| async move {
         let delivery = delivery.expect("error caught in in consumer");
-        if let Some((channel, delivery)) = delivery {
-            channel
-                .basic_ack(delivery.delivery_tag, BasicAckOptions::default())
+        if let Some((_, delivery)) = delivery {
+            delivery
+                .ack(BasicAckOptions::default())
                 .await
                 .expect("failed to ack");
             info!(message=%delivery.delivery_tag, "Acknowledge message");
         }
     });
-=======
-    consumer
-        .set_delegate(move |delivery: DeliveryResult| async move {
-            let delivery = delivery.expect("error caught in in consumer");
-            if let Some((_, delivery)) = delivery {
-                delivery
-                    .ack(BasicAckOptions::default())
-                    .await
-                    .expect("failed to ack");
-                info!("Acknowledge message: {}", delivery.delivery_tag);
-            }
-        })
-        .expect("Failed to register delegate");
->>>>>>> b4b00e3d
 
     let payload = b"Hello world!";
 
@@ -85,16 +70,5 @@
 
     tracing_subscriber::fmt::init();
 
-<<<<<<< HEAD
-    Bastion::init();
-    Bastion::start();
-
-    bastion::run!(consume())?;
-
-    Bastion::stop();
-
-    Ok(())
-=======
     bastion::run!(consume())
->>>>>>> b4b00e3d
 }