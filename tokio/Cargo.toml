--- conflicted
+++ resolved
@@ -22,21 +22,12 @@
 [dependencies.tokio]
 version = "^0.3"
 default-features = false
-<<<<<<< HEAD
-features = ["blocking", "rt-core"]
-=======
 features = ["rt"]
-
-[dev-dependencies]
-env_logger = "^0.8"
-log = "^0.4"
->>>>>>> 55f55774
 
 [dev-dependencies.tokio]
 version = "^0.3"
 default-features = false
-<<<<<<< HEAD
-features = ["blocking", "macros", "rt-core", "rt-threaded"]
+features = ["macros", "rt", "rt-multi-thread"]
 
 [dev-dependencies.tracing]
 version = "^0.1"
@@ -44,7 +35,4 @@
 
 [dev-dependencies.tracing-subscriber]
 version = "^0.2"
-features = ["fmt"]
-=======
-features = ["macros", "rt", "rt-multi-thread"]
->>>>>>> 55f55774
+features = ["fmt"]