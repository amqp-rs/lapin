--- conflicted
+++ resolved
@@ -58,11 +58,7 @@
             connection_status.clone(),
             internal_rpc.clone(),
             frames.clone(),
-<<<<<<< HEAD
-=======
-            executor.clone(),
             events.sender(),
->>>>>>> f105832a
             None,
         );
         channel0.set_state(ChannelState::Connected);
@@ -88,11 +84,7 @@
             self.connection_status.clone(),
             self.internal_rpc.clone(),
             self.frames.clone(),
-<<<<<<< HEAD
-=======
-            self.executor.clone(),
             self.events.sender(),
->>>>>>> f105832a
             connection_closer,
         )
     }
@@ -430,11 +422,7 @@
         connection_status: ConnectionStatus,
         internal_rpc: InternalRPCHandle,
         frames: Frames,
-<<<<<<< HEAD
-=======
-        executor: Arc<dyn FullExecutor + Send + Sync>,
         events_sender: EventsSender,
->>>>>>> f105832a
         connection_closer: Option<Arc<ConnectionCloser>>,
     ) -> Channel {
         debug!(%id, "create channel");
@@ -456,11 +444,7 @@
         connection_status: ConnectionStatus,
         internal_rpc: InternalRPCHandle,
         frames: Frames,
-<<<<<<< HEAD
-=======
-        executor: Arc<dyn FullExecutor + Send + Sync>,
         events_sender: EventsSender,
->>>>>>> f105832a
         connection_closer: Arc<ConnectionCloser>,
     ) -> Result<Channel> {
         debug!("create channel");
@@ -481,11 +465,7 @@
                     connection_status,
                     internal_rpc,
                     frames,
-<<<<<<< HEAD
-=======
-                    executor,
                     events_sender,
->>>>>>> f105832a
                     Some(connection_closer),
                 );
                 self.channels.insert(id, channel.clone_internal());
