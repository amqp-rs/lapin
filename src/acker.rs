use crate::{
    error_holder::ErrorHolder,
    internal_rpc::InternalRPCHandle,
    options::{BasicAckOptions, BasicNackOptions, BasicRejectOptions},
<<<<<<< HEAD
    types::{ChannelId, DeliveryTag},
    Promise, PromiseResolver, Result,
=======
    protocol::{AMQPError, AMQPSoftError},
    DeliveryTag, Error, Promise, PromiseResolver, Result,
};

use std::sync::{
    atomic::{AtomicBool, Ordering},
    Arc,
>>>>>>> ad47d651
};

#[derive(Default, Debug, Clone)]
pub struct Acker {
    channel_id: ChannelId,
    delivery_tag: DeliveryTag,
    internal_rpc: Option<InternalRPCHandle>,
    error: Option<ErrorHolder>,
    used: Arc<AtomicBool>,
}

impl Acker {
    pub(crate) fn new(
        channel_id: ChannelId,
        delivery_tag: DeliveryTag,
        internal_rpc: Option<InternalRPCHandle>,
        error: Option<ErrorHolder>,
    ) -> Self {
        Self {
            channel_id,
            delivery_tag,
            internal_rpc,
            error,
            used: Arc::default(),
        }
    }

    // FIXME: consume self and drop used
    pub async fn ack(&self, options: BasicAckOptions) -> Result<()> {
        self.rpc(|internal_rpc, resolver| {
            internal_rpc.basic_ack(
                self.channel_id,
                self.delivery_tag,
                options,
                resolver,
                self.error.clone(),
            )
        })
        .await
    }

    // FIXME: consume self and drop used
    pub async fn nack(&self, options: BasicNackOptions) -> Result<()> {
        self.rpc(|internal_rpc, resolver| {
            internal_rpc.basic_nack(
                self.channel_id,
                self.delivery_tag,
                options,
                resolver,
                self.error.clone(),
            )
        })
        .await
    }

    // FIXME: consume self and drop used
    pub async fn reject(&self, options: BasicRejectOptions) -> Result<()> {
        self.rpc(|internal_rpc, resolver| {
            internal_rpc.basic_reject(
                self.channel_id,
                self.delivery_tag,
                options,
                resolver,
                self.error.clone(),
            )
        })
        .await
    }

    async fn rpc<F: Fn(&InternalRPCHandle, PromiseResolver<()>)>(&self, f: F) -> Result<()> {
        if self.used.swap(true, Ordering::SeqCst) {
            return Err(Error::ProtocolError(AMQPError::new(
                AMQPSoftError::PRECONDITIONFAILED.into(),
                "Attempted to use an already used Acker".into(),
            )));
        }
        if let Some(error) = self.error.as_ref() {
            error.check()?;
        }
        if let Some(internal_rpc) = self.internal_rpc.as_ref() {
            let (promise, resolver) = Promise::new();
            f(internal_rpc, resolver);
            promise.await
        } else {
            Ok(())
        }
    }
}

impl PartialEq for Acker {
    fn eq(&self, other: &Acker) -> bool {
        self.channel_id == other.channel_id && self.delivery_tag == other.delivery_tag
    }
}<|MERGE_RESOLUTION|>--- conflicted
+++ resolved
@@ -2,18 +2,14 @@
     error_holder::ErrorHolder,
     internal_rpc::InternalRPCHandle,
     options::{BasicAckOptions, BasicNackOptions, BasicRejectOptions},
-<<<<<<< HEAD
+    protocol::{AMQPError, AMQPSoftError},
     types::{ChannelId, DeliveryTag},
-    Promise, PromiseResolver, Result,
-=======
-    protocol::{AMQPError, AMQPSoftError},
-    DeliveryTag, Error, Promise, PromiseResolver, Result,
+    Error, Promise, PromiseResolver, Result,
 };
 
 use std::sync::{
     atomic::{AtomicBool, Ordering},
     Arc,
->>>>>>> ad47d651
 };
 
 #[derive(Default, Debug, Clone)]
