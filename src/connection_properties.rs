--- conflicted
+++ resolved
@@ -3,28 +3,16 @@
     recovery_config::RecoveryConfig,
     types::{AMQPValue, FieldTable, LongString, ShortString},
 };
-<<<<<<< HEAD
-=======
 use backon::ExponentialBuilder;
-use executor_trait::FullExecutor;
->>>>>>> ff4e2f9a
 use std::sync::Arc;
 
 #[derive(Clone)]
 pub struct ConnectionProperties {
-<<<<<<< HEAD
     pub(crate) locale: String,
     pub(crate) client_properties: FieldTable,
     pub(crate) auth_provider: Option<Arc<dyn AuthProvider>>,
     pub(crate) recovery_config: Option<RecoveryConfig>,
-=======
-    pub locale: String,
-    pub client_properties: FieldTable,
-    pub executor: Option<Arc<dyn FullExecutor + Send + Sync>>,
-    pub reactor: Option<Arc<dyn FullReactor + Send + Sync>>,
-    pub recovery_config: Option<RecoveryConfig>,
-    pub backoff: Option<ExponentialBuilder>,
->>>>>>> ff4e2f9a
+    pub(crate) backoff: Option<ExponentialBuilder>,
 }
 
 impl Default for ConnectionProperties {
@@ -70,8 +58,6 @@
         self.recovery_config = Some(config);
         self
     }
-<<<<<<< HEAD
-=======
 
     #[must_use]
     pub fn with_backoff(mut self, backoff: ExponentialBuilder) -> Self {
@@ -79,38 +65,9 @@
         self
     }
 
-    pub(crate) fn executor(&self) -> Result<Arc<dyn FullExecutor + Send + Sync>> {
-        if let Some(executor) = self.executor.clone() {
-            return Ok(executor);
-        }
-
-        #[cfg(feature = "default-runtime")]
-        {
-            return Ok(Arc::new(async_global_executor_trait::AsyncGlobalExecutor));
-        }
-
-        #[allow(unreachable_code)]
-        Err(ErrorKind::NoConfiguredExecutor.into())
-    }
-
-    pub(crate) fn reactor(&self) -> Result<Arc<dyn FullReactor + Send + Sync>> {
-        if let Some(reactor) = self.reactor.clone() {
-            return Ok(reactor);
-        }
-
-        #[cfg(feature = "default-runtime")]
-        {
-            return Ok(Arc::new(async_reactor_trait::AsyncIo));
-        }
-
-        #[allow(unreachable_code)]
-        Err(ErrorKind::NoConfiguredReactor.into())
-    }
-
     pub(crate) fn backoff(&self) -> ExponentialBuilder {
         self.backoff.unwrap_or_else(|| {
             ExponentialBuilder::default().with_max_times(0 /* no retry by default */)
         })
     }
->>>>>>> ff4e2f9a
 }