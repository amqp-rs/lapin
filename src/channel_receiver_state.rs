use crate::{
    types::{ShortString, ShortUInt},
    Result,
};
use std::collections::VecDeque;

#[derive(Debug, Default)]
pub(crate) struct ChannelReceiverStates(VecDeque<ChannelReceiverState>);

impl ChannelReceiverStates {
    #[cfg(test)]
    pub(crate) fn receiver_state(&self) -> ChannelReceiverState {
        self.0.front().unwrap().clone()
    }

    pub(crate) fn set_will_receive(
        &mut self,
        class_id: ShortUInt,
        queue_name: Option<ShortString>,
        request_id_or_consumer_tag: Option<ShortString>,
    ) {
        self.0.push_back(ChannelReceiverState::WillReceiveContent(
            class_id,
            queue_name,
            request_id_or_consumer_tag,
        ));
    }

    pub(crate) fn set_content_length<
<<<<<<< HEAD
        Handler: FnOnce(&Option<ShortString>, &Option<ShortString>),
=======
        Handler: FnOnce(&Option<ShortString>, &Option<ShortString>, bool) -> Result<()>,
>>>>>>> 43d513b6
        OnInvalidClass: FnOnce(String) -> Result<()>,
        OnError: FnOnce(String) -> Result<()>,
    >(
        &mut self,
        channel_id: u16,
        class_id: ShortUInt,
        length: usize,
        handler: Handler,
        invalid_class_hanlder: OnInvalidClass,
        error_handler: OnError,
        confirm_mode: bool,
    ) -> Result<()> {
        if let Some(ChannelReceiverState::WillReceiveContent(
            expected_class_id,
            queue_name,
            request_id_or_consumer_tag,
        )) = self.0.pop_front()
        {
            if expected_class_id == class_id {
<<<<<<< HEAD
                handler(&queue_name, &request_id_or_consumer_tag);
=======
                let res = handler(&queue_name, &request_id_or_consumer_tag, confirm_mode);
>>>>>>> 43d513b6
                if length > 0 {
                    self.0.push_front(ChannelReceiverState::ReceivingContent(
                        queue_name,
                        request_id_or_consumer_tag,
                        length,
                    ));
                }
                Ok(())
            } else {
                invalid_class_hanlder(format!(
                    "content header frame with class id {} instead of {} received on channel {}",
                    class_id, expected_class_id, channel_id
                ))
            }
        } else {
            error_handler(format!(
                "unexpected content header frame received on channel {}",
                channel_id
            ))
        }
    }

    pub(crate) fn receive<
<<<<<<< HEAD
        Handler: FnOnce(&Option<ShortString>, &Option<ShortString>, usize),
=======
        Handler: FnOnce(&Option<ShortString>, &Option<ShortString>, usize, bool) -> Result<()>,
>>>>>>> 43d513b6
        OnError: FnOnce(String) -> Result<()>,
    >(
        &mut self,
        channel_id: u16,
        length: usize,
        handler: Handler,
        error_handler: OnError,
        confirm_mode: bool,
    ) -> Result<()> {
        if let Some(ChannelReceiverState::ReceivingContent(
            queue_name,
            request_id_or_consumer_tag,
            len,
        )) = self.0.pop_front()
        {
            if let Some(remaining) = len.checked_sub(length) {
<<<<<<< HEAD
                handler(&queue_name, &request_id_or_consumer_tag, remaining);
=======
                let res = handler(
                    &queue_name,
                    &request_id_or_consumer_tag,
                    remaining,
                    confirm_mode,
                );
>>>>>>> 43d513b6
                if remaining > 0 {
                    self.0.push_front(ChannelReceiverState::ReceivingContent(
                        queue_name,
                        request_id_or_consumer_tag,
                        remaining,
                    ));
                }
                Ok(())
            } else {
                error_handler(format!("unexpectedly large content body frame received on channel {} ({} ybtes, expected {} bytes)", channel_id, length, len))
            }
        } else {
            error_handler(format!(
                "unexpected content body frame received on channel {}",
                channel_id
            ))
        }
    }
}

#[derive(Clone, Debug, PartialEq, Eq)]
pub(crate) enum ChannelReceiverState {
    WillReceiveContent(ShortUInt, Option<ShortString>, Option<ShortString>),
    ReceivingContent(Option<ShortString>, Option<ShortString>, usize),
}<|MERGE_RESOLUTION|>--- conflicted
+++ resolved
@@ -27,11 +27,7 @@
     }
 
     pub(crate) fn set_content_length<
-<<<<<<< HEAD
-        Handler: FnOnce(&Option<ShortString>, &Option<ShortString>),
-=======
-        Handler: FnOnce(&Option<ShortString>, &Option<ShortString>, bool) -> Result<()>,
->>>>>>> 43d513b6
+        Handler: FnOnce(&Option<ShortString>, &Option<ShortString>, bool),
         OnInvalidClass: FnOnce(String) -> Result<()>,
         OnError: FnOnce(String) -> Result<()>,
     >(
@@ -51,11 +47,7 @@
         )) = self.0.pop_front()
         {
             if expected_class_id == class_id {
-<<<<<<< HEAD
-                handler(&queue_name, &request_id_or_consumer_tag);
-=======
-                let res = handler(&queue_name, &request_id_or_consumer_tag, confirm_mode);
->>>>>>> 43d513b6
+                handler(&queue_name, &request_id_or_consumer_tag, confirm_mode);
                 if length > 0 {
                     self.0.push_front(ChannelReceiverState::ReceivingContent(
                         queue_name,
@@ -79,11 +71,7 @@
     }
 
     pub(crate) fn receive<
-<<<<<<< HEAD
-        Handler: FnOnce(&Option<ShortString>, &Option<ShortString>, usize),
-=======
-        Handler: FnOnce(&Option<ShortString>, &Option<ShortString>, usize, bool) -> Result<()>,
->>>>>>> 43d513b6
+        Handler: FnOnce(&Option<ShortString>, &Option<ShortString>, usize, bool),
         OnError: FnOnce(String) -> Result<()>,
     >(
         &mut self,
@@ -100,16 +88,12 @@
         )) = self.0.pop_front()
         {
             if let Some(remaining) = len.checked_sub(length) {
-<<<<<<< HEAD
-                handler(&queue_name, &request_id_or_consumer_tag, remaining);
-=======
-                let res = handler(
+                handler(
                     &queue_name,
                     &request_id_or_consumer_tag,
                     remaining,
                     confirm_mode,
                 );
->>>>>>> 43d513b6
                 if remaining > 0 {
                     self.0.push_front(ChannelReceiverState::ReceivingContent(
                         queue_name,
