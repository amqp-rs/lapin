--- conflicted
+++ resolved
@@ -1,18 +1,11 @@
 use crate::{
-<<<<<<< HEAD
-    AsyncTcpStream, ConnectionProperties, ConnectionStatus, Error, ErrorKind, Promise, Result,
-=======
-    ConnectionProperties, Error, ErrorKind, Event, Promise, Result,
->>>>>>> f105832a
+    AsyncTcpStream, ConnectionProperties, ConnectionStatus, Error, ErrorKind, Event, Promise,
+    Result,
     channel::Channel,
     channels::Channels,
     configuration::Configuration,
     connection_closer::ConnectionCloser,
-<<<<<<< HEAD
-=======
-    connection_status::ConnectionStatus,
     events::Events,
->>>>>>> f105832a
     frames::Frames,
     heartbeat::Heartbeat,
     internal_rpc::{InternalRPC, InternalRPCHandle},
@@ -238,15 +231,10 @@
         let status = ConnectionStatus::new(&uri);
         let frames = Frames::default();
         let socket_state = SocketState::default();
-<<<<<<< HEAD
         let heartbeat = Heartbeat::new(status.clone(), runtime.clone());
         let internal_rpc =
             InternalRPC::new(runtime.clone(), heartbeat.clone(), socket_state.handle());
-=======
-        let internal_rpc = InternalRPC::new(executor.clone(), socket_state.handle());
-        let heartbeat = Heartbeat::new(status.clone(), executor.clone(), reactor.clone());
         let events = Events::new();
->>>>>>> f105832a
         let channels = Channels::new(
             configuration.clone(),
             status.clone(),
@@ -415,14 +403,9 @@
         let status = ConnectionStatus::new(&uri);
         let frames = Frames::default();
         let socket_state = SocketState::default();
-<<<<<<< HEAD
         let heartbeat = Heartbeat::new(status.clone(), runtime.clone());
         let internal_rpc = InternalRPC::new(runtime, heartbeat, socket_state.handle());
-=======
-        let internal_rpc = InternalRPC::new(executor.clone(), socket_state.handle());
-        let heartbeat = Heartbeat::new(status.clone(), executor.clone(), reactor);
         let events = Events::new();
->>>>>>> f105832a
         let channels = Channels::new(
             configuration.clone(),
             status.clone(),
