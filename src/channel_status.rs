use crate::{
    channel_receiver_state::ChannelReceiverStates,
    types::{ShortString, ShortUInt},
    Result,
};
use log::trace;
use parking_lot::Mutex;
use std::{fmt, sync::Arc};

#[derive(Clone, Default)]
pub struct ChannelStatus(Arc<Mutex<Inner>>);

impl ChannelStatus {
    pub fn initializing(&self) -> bool {
        self.0.lock().state == ChannelState::Initial
    }

    pub fn closing(&self) -> bool {
        self.0.lock().state == ChannelState::Closing
    }

    pub fn connected(&self) -> bool {
        self.0.lock().state == ChannelState::Connected
    }

    pub(crate) fn can_receive_messages(&self) -> bool {
        [ChannelState::Closing, ChannelState::Connected].contains(&self.0.lock().state)
    }

    pub fn confirm(&self) -> bool {
        self.0.lock().confirm
    }

    pub(crate) fn set_confirm(&self) {
        self.0.lock().confirm = true;
        trace!("Publisher confirms activated");
    }

    pub fn state(&self) -> ChannelState {
        self.0.lock().state.clone()
    }

    pub(crate) fn set_state(&self, state: ChannelState) {
        self.0.lock().state = state;
    }

    pub(crate) fn auto_close(&self, id: u16) -> bool {
        id != 0 && self.0.lock().state == ChannelState::Connected
    }

    #[cfg(test)]
    pub(crate) fn receiver_state(&self) -> crate::channel_receiver_state::ChannelReceiverState {
        self.0.lock().receiver_state.receiver_state()
    }

    pub(crate) fn set_will_receive(
        &self,
        class_id: ShortUInt,
        queue_name: Option<ShortString>,
        request_id_or_consumer_tag: Option<ShortString>,
    ) {
        self.0.lock().receiver_state.set_will_receive(
            class_id,
            queue_name,
            request_id_or_consumer_tag,
        );
    }

    pub(crate) fn set_content_length<
<<<<<<< HEAD
        Handler: FnOnce(&Option<ShortString>, &Option<ShortString>),
=======
        Handler: FnOnce(&Option<ShortString>, &Option<ShortString>, bool) -> Result<()>,
>>>>>>> 43d513b6
        OnInvalidClass: FnOnce(String) -> Result<()>,
        OnError: FnOnce(String) -> Result<()>,
    >(
        &self,
        channel_id: u16,
        class_id: ShortUInt,
        length: usize,
        handler: Handler,
        invalid_class_hanlder: OnInvalidClass,
        error_handler: OnError,
    ) -> Result<()> {
        let mut inner = self.0.lock();
        let confirm_mode = inner.confirm;
        inner.receiver_state.set_content_length(
            channel_id,
            class_id,
            length,
            handler,
            invalid_class_hanlder,
            error_handler,
            confirm_mode,
        )
    }

    pub(crate) fn receive<
<<<<<<< HEAD
        Handler: FnOnce(&Option<ShortString>, &Option<ShortString>, usize),
=======
        Handler: FnOnce(&Option<ShortString>, &Option<ShortString>, usize, bool) -> Result<()>,
>>>>>>> 43d513b6
        OnError: FnOnce(String) -> Result<()>,
    >(
        &self,
        channel_id: u16,
        length: usize,
        handler: Handler,
        error_handler: OnError,
    ) -> Result<()> {
        let mut inner = self.0.lock();
        let confirm_mode = inner.confirm;
        inner
            .receiver_state
            .receive(channel_id, length, handler, error_handler, confirm_mode)
    }

    pub(crate) fn set_send_flow(&self, flow: bool) {
        self.0.lock().send_flow = flow;
    }

    pub(crate) fn flow(&self) -> bool {
        self.0.lock().send_flow
    }
}

#[derive(Clone, Debug, PartialEq, Eq)]
pub enum ChannelState {
    Initial,
    Connected,
    Closing,
    Closed,
    Error,
}

impl Default for ChannelState {
    fn default() -> Self {
        ChannelState::Initial
    }
}

impl fmt::Debug for ChannelStatus {
    fn fmt(&self, f: &mut fmt::Formatter<'_>) -> fmt::Result {
        let mut debug = f.debug_struct("ChannelStatus");
        if let Some(inner) = self.0.try_lock() {
            debug
                .field("state", &inner.state)
                .field("receiver_state", &inner.receiver_state)
                .field("confirm", &inner.confirm)
                .field("send_flow", &inner.send_flow);
        }
        debug.finish()
    }
}

struct Inner {
    confirm: bool,
    send_flow: bool,
    state: ChannelState,
    receiver_state: ChannelReceiverStates,
}

impl Default for Inner {
    fn default() -> Self {
        Self {
            confirm: false,
            send_flow: true,
            state: ChannelState::default(),
            receiver_state: ChannelReceiverStates::default(),
        }
    }
}<|MERGE_RESOLUTION|>--- conflicted
+++ resolved
@@ -67,11 +67,7 @@
     }
 
     pub(crate) fn set_content_length<
-<<<<<<< HEAD
-        Handler: FnOnce(&Option<ShortString>, &Option<ShortString>),
-=======
-        Handler: FnOnce(&Option<ShortString>, &Option<ShortString>, bool) -> Result<()>,
->>>>>>> 43d513b6
+        Handler: FnOnce(&Option<ShortString>, &Option<ShortString>, bool),
         OnInvalidClass: FnOnce(String) -> Result<()>,
         OnError: FnOnce(String) -> Result<()>,
     >(
@@ -97,11 +93,7 @@
     }
 
     pub(crate) fn receive<
-<<<<<<< HEAD
-        Handler: FnOnce(&Option<ShortString>, &Option<ShortString>, usize),
-=======
-        Handler: FnOnce(&Option<ShortString>, &Option<ShortString>, usize, bool) -> Result<()>,
->>>>>>> 43d513b6
+        Handler: FnOnce(&Option<ShortString>, &Option<ShortString>, usize, bool),
         OnError: FnOnce(String) -> Result<()>,
     >(
         &self,
