use crate::{
    Connection, Error, ErrorKind, PromiseResolver, Result, auth::AuthProvider, types::ShortString,
    uri::AMQPUri,
};
use std::{
    fmt,
    sync::{Arc, RwLock, RwLockReadGuard, RwLockWriteGuard},
};

#[derive(Clone, Default)]
pub struct ConnectionStatus(Arc<RwLock<Inner>>);

impl ConnectionStatus {
    pub(crate) fn new(uri: &AMQPUri) -> Self {
        let status = Self::default();
        status.set_vhost(&uri.vhost);
        status.set_username(&uri.authority.userinfo.username);
        status
    }

    pub(crate) fn state(&self) -> ConnectionState {
        self.read().state
    }

    pub(crate) fn set_state(&self, state: ConnectionState) -> ConnectionState {
        let mut inner = self.write();
        std::mem::replace(&mut inner.state, state)
    }

    pub(crate) fn set_connecting(
        &self,
        resolver: PromiseResolver<Connection>,
        conn: Connection,
    ) -> Result<()> {
        self.write().set_connecting(resolver, conn)
    }

    pub(crate) fn set_reconnecting(&self) {
        self.write().set_reconnecting();
    }

    pub(crate) fn connection_step(&self) -> Option<ConnectionStep> {
        self.write().connection_step.take()
    }

    pub(crate) fn set_connection_step(&self, connection_step: ConnectionStep) {
        self.write().connection_step = Some(connection_step);
    }

    pub(crate) fn connection_resolver(&self) -> Option<PromiseResolver<Connection>> {
        let resolver = self.write().connection_resolver();
        // We carry the Connection here to drop the lock() above before dropping the Connection
        resolver.map(|(resolver, _connection)| resolver)
    }

    pub fn vhost(&self) -> ShortString {
        self.read().vhost.clone()
    }

    pub(crate) fn set_vhost(&self, vhost: &str) {
        self.write().vhost = vhost.into();
    }

    pub fn username(&self) -> String {
        self.read().username.clone()
    }

    pub(crate) fn set_username(&self, username: &str) {
        self.write().username = username.into();
    }

    pub(crate) fn block(&self) {
        self.write().blocked = true;
    }

    pub(crate) fn unblock(&self) {
        self.write().blocked = false;
    }

    pub fn blocked(&self) -> bool {
        self.read().blocked
    }

    pub fn connected(&self) -> bool {
        self.state() == ConnectionState::Connected
    }

    pub(crate) fn ensure_connected(&self) -> Result<()> {
        if !self.connected() {
            return Err(ErrorKind::InvalidConnectionState(self.state()).into());
        }
        Ok(())
    }

    pub fn connecting(&self) -> bool {
        self.state() == ConnectionState::Connecting
    }

    pub fn reconnecting(&self) -> bool {
        self.state() == ConnectionState::Reconnecting
    }

    pub fn closing(&self) -> bool {
        self.state() == ConnectionState::Closing
    }

    pub fn closed(&self) -> bool {
        self.state() == ConnectionState::Closed
    }

    pub fn errored(&self) -> bool {
        self.state() == ConnectionState::Error
    }

    pub(crate) fn poison(&self, err: Error) {
<<<<<<< HEAD
        self.write().poison(err);
=======
        let resolver = self.lock_inner().poison(err.clone());
        if let Some((resolver, _connection)) = resolver {
            // We perform the reject here to drop the lock() above before dropping the Connection
            resolver.reject(err);
        }
>>>>>>> 8c3e0a27
    }

    pub(crate) fn auto_close(&self) -> bool {
        [ConnectionState::Connecting, ConnectionState::Connected].contains(&self.state())
    }

    fn read(&self) -> RwLockReadGuard<'_, Inner> {
        self.0.read().unwrap_or_else(|e| e.into_inner())
    }

    fn write(&self) -> RwLockWriteGuard<'_, Inner> {
        self.0.write().unwrap_or_else(|e| e.into_inner())
    }
}

pub(crate) enum ConnectionStep {
    ProtocolHeader(PromiseResolver<Connection>, Connection),
    StartOk(
        PromiseResolver<Connection>,
        Connection,
        Arc<dyn AuthProvider>,
    ),
    SecureOk(
        PromiseResolver<Connection>,
        Connection,
        Arc<dyn AuthProvider>,
    ),
    Open(PromiseResolver<Connection>),
}

impl ConnectionStep {
    pub(crate) fn name(&self) -> &'static str {
        match self {
            ConnectionStep::ProtocolHeader(..) => "ProtocolHeader",
            ConnectionStep::StartOk(..) => "StartOk",
            ConnectionStep::SecureOk(..) => "SecureOk",
            ConnectionStep::Open(..) => "Open",
        }
    }

    pub(crate) fn into_connection_resolver(
        self,
    ) -> (PromiseResolver<Connection>, Option<Connection>) {
        match self {
            ConnectionStep::ProtocolHeader(resolver, connection, ..) => {
                (resolver, Some(connection))
            }
            ConnectionStep::StartOk(resolver, connection, ..) => (resolver, Some(connection)),
            ConnectionStep::SecureOk(resolver, connection, ..) => (resolver, Some(connection)),
            ConnectionStep::Open(resolver, ..) => (resolver, None),
        }
    }
}

#[derive(Clone, Copy, Debug, Default, PartialEq)]
pub enum ConnectionState {
    #[default]
    Initial,
    Connecting,
    Connected,
    Closing,
    Closed,
    Reconnecting,
    Error,
}

impl fmt::Debug for ConnectionStatus {
    fn fmt(&self, f: &mut fmt::Formatter<'_>) -> fmt::Result {
        let mut debug = f.debug_struct("ConnectionStatus");
        if let Ok(inner) = self.0.try_read() {
            debug
                .field("state", &inner.state)
                .field("vhost", &inner.vhost)
                .field("username", &inner.username)
                .field("blocked", &inner.blocked);
        }
        debug.finish()
    }
}

struct Inner {
    connection_step: Option<ConnectionStep>,
    state: ConnectionState,
    vhost: ShortString,
    username: String,
    blocked: bool,
    poison: Option<Error>,
}

impl Default for Inner {
    fn default() -> Self {
        Self {
            connection_step: None,
            state: ConnectionState::default(),
            vhost: "/".into(),
            username: "guest".into(),
            blocked: false,
            poison: None,
        }
    }
}

impl Inner {
    fn set_connecting(
        &mut self,
        resolver: PromiseResolver<Connection>,
        conn: Connection,
    ) -> Result<()> {
        self.state = ConnectionState::Connecting;
        self.connection_step = Some(ConnectionStep::ProtocolHeader(resolver, conn));
        self.poison.take().map(Err).unwrap_or(Ok(()))
    }

    fn set_reconnecting(&mut self) {
        let _ = self.connection_step.take();
        let _ = self.poison.take();
        self.state = ConnectionState::Reconnecting;
        self.blocked = false;
    }

    fn connection_resolver(&mut self) -> Option<(PromiseResolver<Connection>, Option<Connection>)> {
        self.connection_step
            .take()
            .map(ConnectionStep::into_connection_resolver)
    }

    fn poison(&mut self, err: Error) -> Option<(ConnectionResolver, Option<Connection>)> {
        self.poison = Some(err);

        self.connection_resolver()
    }
}<|MERGE_RESOLUTION|>--- conflicted
+++ resolved
@@ -113,15 +113,11 @@
     }
 
     pub(crate) fn poison(&self, err: Error) {
-<<<<<<< HEAD
-        self.write().poison(err);
-=======
-        let resolver = self.lock_inner().poison(err.clone());
+        let resolver = self.write().poison(err.clone());
+        // We carry the Connection here to drop the lock() above before dropping the Connection
         if let Some((resolver, _connection)) = resolver {
-            // We perform the reject here to drop the lock() above before dropping the Connection
             resolver.reject(err);
         }
->>>>>>> 8c3e0a27
     }
 
     pub(crate) fn auto_close(&self) -> bool {
@@ -248,9 +244,8 @@
             .map(ConnectionStep::into_connection_resolver)
     }
 
-    fn poison(&mut self, err: Error) -> Option<(ConnectionResolver, Option<Connection>)> {
+    fn poison(&mut self, err: Error) -> Option<(PromiseResolver<Connection>, Option<Connection>)> {
         self.poison = Some(err);
-
         self.connection_resolver()
     }
 }