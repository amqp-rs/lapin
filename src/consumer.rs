--- conflicted
+++ resolved
@@ -253,17 +253,12 @@
         self.inner.lock().drop_prefetched_messages();
     }
 
-<<<<<<< HEAD
+    pub(crate) fn start_cancel(&self) {
+        self.status.lock().start_cancel();
+    }
+
     pub(crate) fn cancel(&self) {
         self.inner.lock().cancel();
-=======
-    pub(crate) fn start_cancel(&self) {
-        self.status.lock().start_cancel();
-    }
-
-    pub(crate) fn cancel(&self) -> Result<()> {
-        self.inner.lock().cancel()
->>>>>>> 5785da0e
     }
 
     pub(crate) fn set_error(&self, error: Error) {
