use crate::{
    BasicProperties, ChannelState, ChannelStatus, Configuration, Connection, ConnectionState,
    ConnectionStatus, Error, ErrorKind, ExchangeKind, Promise, PromiseResolver, Result,
    acknowledgement::Acknowledgements,
    basic_get_delivery::BasicGetDelivery,
    channel_closer::ChannelCloser,
    channel_receiver_state::DeliveryCause,
    connection_closer::ConnectionCloser,
    connection_status::{ConnectionResolver, ConnectionStep},
    consumer::Consumer,
    consumers::Consumers,
    events::EventsSender,
    frames::{ExpectedReply, Frames},
    internal_rpc::InternalRPCHandle,
    message::{BasicGetMessage, BasicReturnMessage, Delivery},
    protocol::{self, AMQPClass, AMQPError, AMQPHardError},
    publisher_confirm::PublisherConfirm,
    queue::Queue,
    recovery_config::RecoveryConfig,
    registry::Registry,
    returned_messages::ReturnedMessages,
    socket_state::SocketStateHandle,
    topology::ChannelDefinition,
    types::*,
};
use amq_protocol::{
    auth::Credentials,
    frame::{AMQPContentHeader, AMQPFrame},
};
use std::{convert::TryFrom, fmt, sync::Arc};
use tracing::{Level, error, info, level_enabled, trace};

/// Main entry point for most AMQP operations.
///
/// It serves as a lightweight connection and can be obtained from a
///  [`Connection`] by calling [`Connection::create_channel`].
///
/// See also the RabbitMQ documentation on [channels](https://www.rabbitmq.com/channels.html).
///
/// [`Connection`]: ./struct.Connection.html
/// [`Connection::create_channel`]: ./struct.Connection.html#method.create_channel
#[derive(Clone)]
pub struct Channel {
    id: ChannelId,
    configuration: Configuration,
    status: ChannelStatus,
    connection_status: ConnectionStatus,
    local_registry: Registry,
    acknowledgements: Acknowledgements,
    consumers: Consumers,
    basic_get_delivery: BasicGetDelivery,
    returned_messages: ReturnedMessages,
    waker: SocketStateHandle,
    internal_rpc: InternalRPCHandle,
    frames: Frames,
    events_sender: EventsSender,
    channel_closer: Option<Arc<ChannelCloser>>,
    _connection_closer: Option<Arc<ConnectionCloser>>,
    recovery_config: RecoveryConfig,
}

impl PartialEq for Channel {
    fn eq(&self, other: &Self) -> bool {
        self.id == other.id
    }
}

impl fmt::Debug for Channel {
    fn fmt(&self, f: &mut fmt::Formatter<'_>) -> fmt::Result {
        f.debug_struct("Channel")
            .field("id", &self.id)
            .field("configuration", &self.configuration)
            .field("status", &self.status)
            .field("connection_status", &self.connection_status)
            .field("acknowledgements", &self.acknowledgements)
            .field("consumers", &self.consumers)
            .field("basic_get_delivery", &self.basic_get_delivery)
            .field("returned_messages", &self.returned_messages)
            .field("frames", &self.frames)
            .finish()
    }
}

impl Channel {
    #[allow(clippy::too_many_arguments)]
    pub(crate) fn new(
        channel_id: ChannelId,
        configuration: Configuration,
        connection_status: ConnectionStatus,
        waker: SocketStateHandle,
        internal_rpc: InternalRPCHandle,
        frames: Frames,
        connection_closer: Option<Arc<ConnectionCloser>>,
        recovery_config: RecoveryConfig,
        events_sender: EventsSender,
    ) -> Channel {
        let returned_messages = ReturnedMessages::default();
        let status = ChannelStatus::new(channel_id, internal_rpc.clone());
        let channel_closer = if channel_id == 0 {
            None
        } else {
            Some(Arc::new(ChannelCloser::new(
                channel_id,
                status.clone(),
                internal_rpc.clone(),
            )))
        };
        Self {
            id: channel_id,
            configuration,
            status,
            connection_status,
            local_registry: Registry::default(),
            acknowledgements: Acknowledgements::new(channel_id, returned_messages.clone()),
            consumers: Consumers::default(),
            basic_get_delivery: BasicGetDelivery::default(),
            returned_messages,
            waker,
            internal_rpc,
            frames,
            events_sender,
            channel_closer,
            _connection_closer: connection_closer,
            recovery_config,
        }
    }

    pub fn status(&self) -> &ChannelStatus {
        &self.status
    }

    pub async fn wait_for_recovery(&self, error: Error) -> Result<()> {
        if self.recovery_config.can_recover(&error) {
            if let Some(notifier) = error.notifier() {
                notifier.await;
                return Ok(());
            }
        }
        Err(error)
    }

    pub(crate) fn set_closing(&self, error: Option<Error>) {
        self.set_state(ChannelState::Closing);
        if let Some(error) = error {
            self.error_publisher_confirms(error.clone());
            self.error_consumers(error); // ignore the returned error here, only happens with default executor if we cannot spawn a thread
        } else {
            self.consumers.start_cancel();
        }
    }

    pub(crate) fn set_closed(&self, error: Error) {
        self.set_state(ChannelState::Closed);
        self.error_publisher_confirms(error.clone());
        self.cancel_consumers();
        self.internal_rpc.remove_channel(self.id, error);
    }

    // Only called in case of a protocol failure
    pub(crate) fn set_connection_error(&self, error: Error) {
        self.set_state(ChannelState::Error);
        self.error_publisher_confirms(error.clone());
        self.error_consumers(error.clone());
        self.internal_rpc.remove_channel(self.id, error.clone());
    }

    fn error_publisher_confirms(&self, error: Error) {
        self.acknowledgements.on_channel_error(error);
    }

    fn cancel_consumers(&self) {
        self.consumers.cancel();
    }

    fn error_consumers(&self, error: Error) {
        let recover = self.recovery_config.can_recover(&error);
        self.consumers.error(error, recover);
    }

    pub(crate) fn set_state(&self, state: ChannelState) {
        self.status.set_state(state);
    }

    pub fn id(&self) -> ChannelId {
        self.id
    }

    pub(crate) fn clone_internal(&self) -> Self {
        let mut this = self.clone();
        this.channel_closer = None;
        this
    }

    fn wake(&self) {
        trace!(channel=%self.id, "wake");
        self.waker.wake()
    }

    fn assert_channel0(&self, class_id: Identifier, method_id: Identifier) -> Result<()> {
        if self.id == 0 {
            Ok(())
        } else {
            error!(
                channel=%self.id,
                "Got a connection frame on, closing connection"
            );
            let error = AMQPError::new(
                AMQPHardError::COMMANDINVALID.into(),
                format!("connection frame received on channel {}", self.id).into(),
            );
            self.internal_rpc.close_connection(
                error.get_id(),
                error.get_message().to_string(),
                class_id,
                method_id,
            );
            Err(ErrorKind::ProtocolError(error).into())
        }
    }

    pub async fn close(&self, reply_code: ReplyCode, reply_text: &str) -> Result<()> {
        self.do_channel_close(reply_code, reply_text, 0, 0).await
    }

    pub async fn basic_consume(
        &self,
        queue: &str,
        consumer_tag: &str,
        options: BasicConsumeOptions,
        arguments: FieldTable,
    ) -> Result<Consumer> {
        let consumer = self
            .do_basic_consume(queue, consumer_tag, options, arguments, None)
            .await?;
        Ok(consumer.external(self.id))
    }

    pub async fn basic_get(
        &self,
        queue: &str,
        options: BasicGetOptions,
    ) -> Result<Option<BasicGetMessage>> {
        self.do_basic_get(queue, options, None).await
    }

    pub async fn exchange_declare(
        &self,
        exchange: &str,
        kind: ExchangeKind,
        options: ExchangeDeclareOptions,
        arguments: FieldTable,
    ) -> Result<()> {
        self.do_exchange_declare(exchange, kind.kind(), options, arguments, kind.clone())
            .await
    }

    pub async fn wait_for_confirms(&self) -> Result<Vec<BasicReturnMessage>> {
        if let Some(last_pending) = self.acknowledgements.get_last_pending() {
            trace!("Waiting for pending confirms");
            last_pending.await?;
        } else {
            trace!("No confirms to wait for");
        }
        Ok(self.returned_messages.drain())
    }

    #[cfg(test)]
    pub(crate) fn register_queue(
        &self,
        name: ShortString,
        options: QueueDeclareOptions,
        arguments: FieldTable,
    ) {
        self.local_registry.register_queue(name, options, arguments);
    }

    #[cfg(test)]
    pub(crate) fn register_consumer(&self, tag: ShortString, consumer: Consumer) {
        self.consumers.register(tag, consumer);
    }

    pub(crate) fn finalize_connection(&self) {
        self.status.finalize_connection();
    }

    fn init_recovery_or_shutdown(&self, error: Option<Error>) -> Option<Error> {
        match error {
            Some(err) if self.recovery_config.can_recover_channel(&err) => {
                Some(self.init_recovery_poison(err, false))
            }
            err => {
                self.set_closing(err.clone());
                err
            }
        }
    }

    pub(crate) fn init_recovery(&self, error: Error) -> Error {
        self.init_recovery_poison(error, true)
    }

    fn init_recovery_poison(&self, error: Error, poison: bool) -> Error {
        let err = self.status.set_reconnecting(error, self.topology());
        self.frames.drop_frames_for_channel(self.id, err.clone());
        if poison {
            self.poison(err.clone());
        }
        err
    }

    fn poison(&self, error: Error) {
        self.frames.poison_channel(self.id, error);
    }

    pub(crate) fn update_recovery(&self) -> Option<ChannelDefinition> {
        self.status.update_recovery_context(|ctx| {
            // Cleanup any pending expecting reply
            ctx.set_expected_replies(self.frames.take_expected_replies(self.id));
            // Also reset the acknowledgements state for this channel
            self.acknowledgements.reset(ctx.cause());
            // Also drop frames poisoning
            self.frames.drop_channel_poison(self.id);
            ctx.topology()
        })
    }

    pub(crate) async fn start_recovery(&self) -> Result<()> {
        let topology = self.update_recovery().expect("No topology during recovery");

        // First, reopen the channel
        self.channel_open(self.clone()).await?;

        // Then, reenable confirm_select if needed
        if self.status.confirm() {
            self.confirm_select(ConfirmSelectOptions::default()).await?;
        }

        // Third, redeclare all exchanges
        for ex in &topology.exchanges {
            if ex.is_declared {
                self.exchange_declare(
                    ex.name.as_str(),
                    ex.kind.clone().unwrap_or_default(),
                    ex.options.unwrap_or_default(),
                    ex.arguments.clone().unwrap_or_default(),
                )
                .await?;
            }
        }

        // Fourth, redeclare all exchange bindings
        for ex in &topology.exchanges {
            for binding in &ex.bindings {
                self.exchange_bind(
                    ex.name.as_str(),
                    binding.source.as_str(),
                    binding.routing_key.as_str(),
                    ExchangeBindOptions::default(),
                    binding.arguments.clone(),
                )
                .await?;
            }
        }

        // Fifth, redeclare all queues
        for queue in &topology.queues {
            if queue.is_declared {
                self.queue_declare(
                    queue.name.as_str(),
                    queue.options.unwrap_or_default(),
                    queue.arguments.clone().unwrap_or_default(),
                )
                .await?;
            }
        }

        // Sixth, redeclare all queues bindings
        for queue in &topology.queues {
            for binding in &queue.bindings {
                self.queue_bind(
                    queue.name.as_str(),
                    binding.source.as_str(),
                    binding.routing_key.as_str(),
                    QueueBindOptions::default(),
                    binding.arguments.clone(),
                )
                .await?;
            }
        }

        // Finally, redeclare all consumers
        for consumer in topology.consumers.iter().cloned() {
            consumer.reset();
            self.do_basic_consume(
                consumer.queue().as_str(),
                consumer.tag().as_str(),
                consumer.options(),
                consumer.arguments(),
                Some(consumer),
            )
            .await?;
        }

        Ok(())
    }

    pub(crate) fn send_method_frame(
        &self,
        method: AMQPClass,
        resolver: PromiseResolver<()>,
        expected_reply: Option<ExpectedReply>,
    ) {
        self.send_frame(AMQPFrame::Method(self.id, method), resolver, expected_reply);
    }

    pub(crate) fn send_frame(
        &self,
        frame: AMQPFrame,
        resolver: PromiseResolver<()>,
        expected_reply: Option<ExpectedReply>,
    ) {
        trace!(channel=%self.id, "send_frame");
        self.frames.push(self.id, frame, resolver, expected_reply);
        self.wake();
    }

    async fn send_method_frame_with_body(
        &self,
        method: AMQPClass,
        payload: &[u8],
        properties: BasicProperties,
        publisher_confirms_result: Option<PublisherConfirm>,
    ) -> Result<PublisherConfirm> {
        let class_id = method.get_amqp_class_id();
        let header = AMQPContentHeader {
            class_id,
            body_size: payload.len() as PayloadSize,
            properties,
        };
        let frame_max = self.configuration.frame_max();
        let mut frames = vec![
            AMQPFrame::Method(self.id, method),
            AMQPFrame::Header(self.id, header),
        ];

        frames.extend(
            payload
                .chunks(frame_max as usize - 8 /* An empty body frame weighs 8 bytes of overhead that we cannot use for payload */)
                .map(|chunk| AMQPFrame::Body(self.id, chunk.into())),
        );

        trace!(channel=%self.id, "send_frames");
        let promise = self.frames.push_frames(self.id, frames);
        self.wake();
        promise.await?;
        Ok(publisher_confirms_result
            .unwrap_or_else(|| PublisherConfirm::not_requested(self.returned_messages.clone())))
    }

    fn handle_invalid_contents(
        &self,
        error: String,
        class_id: Identifier,
        method_id: Identifier,
    ) -> Result<()> {
        error!(%error);
        let error = AMQPError::new(AMQPHardError::UNEXPECTEDFRAME.into(), error.into());
        self.internal_rpc.close_connection(
            error.get_id(),
            error.get_message().to_string(),
            class_id,
            method_id,
        );
        Err(ErrorKind::ProtocolError(error).into())
    }

    pub(crate) fn handle_content_header_frame(
        &self,
        class_id: Identifier,
        size: PayloadSize,
        properties: BasicProperties,
    ) -> Result<()> {
        self.status.set_content_length(
            self.id,
            class_id,
            size,
            |delivery_cause, confirm_mode| match delivery_cause {
                DeliveryCause::Consume(consumer_tag) => {
                    self.consumers
                        .handle_content_header_frame(consumer_tag, size, properties);
                }
                DeliveryCause::Get => {
                    self.basic_get_delivery
                        .handle_content_header_frame(size, properties);
                }
                DeliveryCause::Return => {
                    self.returned_messages.handle_content_header_frame(
                        size,
                        properties,
                        confirm_mode,
                    );
                }
            },
            |msg| {
                error!(%msg);
                let error = AMQPError::new(AMQPHardError::FRAMEERROR.into(), msg.into());
                self.internal_rpc.close_connection(
                    error.get_id(),
                    error.get_message().to_string(),
                    class_id,
                    0,
                );
                let error: Error = ErrorKind::ProtocolError(error).into();
                self.internal_rpc.set_connection_error(error.clone());
                Err(error)
            },
            |msg| self.handle_invalid_contents(msg, class_id, 0),
        )
    }

    pub(crate) fn handle_body_frame(&self, payload: Vec<u8>) -> Result<()> {
        self.status.receive(
            self.id,
            payload.len() as PayloadSize,
            |delivery_cause, remaining_size, confirm_mode| match delivery_cause {
                DeliveryCause::Consume(consumer_tag) => {
                    self.consumers
                        .handle_body_frame(consumer_tag, remaining_size, payload);
                }
                DeliveryCause::Get => {
                    self.basic_get_delivery
                        .handle_body_frame(remaining_size, payload);
                }
                DeliveryCause::Return => {
                    self.returned_messages
                        .handle_body_frame(remaining_size, payload, confirm_mode);
                }
            },
            |msg| self.handle_invalid_contents(msg, 0, 0),
        )
    }

    pub(crate) fn topology(&self) -> ChannelDefinition {
        ChannelDefinition {
            exchanges: self.local_registry.exchanges_topology(),
            queues: self.local_registry.queues_topology(),
            consumers: self.consumers.topology(),
        }
    }

    fn before_basic_publish(&self) -> Option<PublisherConfirm> {
        if self.status.confirm() {
            Some(self.acknowledgements.register_pending())
        } else {
            None
        }
    }

    fn before_basic_cancel(&self, consumer_tag: &str) {
        self.consumers.start_cancel_one(consumer_tag);
    }

    fn acknowledgement_error(
        &self,
        error: AMQPError,
        class_id: Identifier,
        method_id: Identifier,
    ) -> Result<()> {
        error!("Got a bad acknowledgement from server, closing channel");
        let channel = self.clone();
        let err = error.clone();
        self.internal_rpc.spawn(async move {
            channel
                .do_channel_close(
                    error.get_id(),
                    error.get_message().as_str(),
                    class_id,
                    method_id,
                )
                .await
        });
        Err(ErrorKind::ProtocolError(err).into())
    }

    fn before_connection_start_ok(
        &self,
        resolver: ConnectionResolver,
        connection: Connection,
        credentials: Credentials,
    ) {
        self.connection_status
            .set_connection_step(ConnectionStep::StartOk(resolver, connection, credentials));
    }

    fn before_connection_secure_ok(&self, resolver: ConnectionResolver, connection: Connection) {
        self.connection_status
            .set_connection_step(ConnectionStep::SecureOk(resolver, connection));
    }

    fn before_connection_open(&self, resolver: ConnectionResolver) {
        self.connection_status
            .set_connection_step(ConnectionStep::Open(resolver));
    }

    fn on_connection_close_ok_sent(&self, error: Error) {
        self.internal_rpc.finish_connection_shutdown();
        if !self.recovery_config.can_recover_connection(&error) {
            if let ErrorKind::ProtocolError(_) = error.kind() {
                self.internal_rpc.set_connection_error(error);
            } else {
                self.internal_rpc.set_connection_closed(error);
            }
        }
    }

    fn next_expected_close_ok_reply(&self) -> Option<Reply> {
        self.frames.next_expected_close_ok_reply(
            self.id,
            ErrorKind::InvalidChannelState(
                ChannelState::Closed,
                "unexpected channel.close-ok received",
            )
            .into(),
        )
    }

    fn before_channel_close(&self) {
        self.set_closing(None);
    }

    fn on_channel_close_ok_sent(&self, error: Option<Error>) {
        let recover = error
            .as_ref()
            .is_some_and(|err| self.recovery_config.can_recover_channel(err));
        let err = error.clone().unwrap_or_else(|| {
            ErrorKind::InvalidChannelState(ChannelState::Closing, "channel.close-ok sent").into()
        });

        self.poison(err.clone());
        if !recover {
            self.set_closed(err);
            if let Some(error) = error {
                self.events_sender.error(error.clone());
            }
        }
    }

    fn on_basic_recover_async_sent(&self) {
        self.consumers.drop_prefetched_messages();
    }

    fn on_basic_ack_sent(&self, multiple: bool, delivery_tag: DeliveryTag) {
        if multiple && delivery_tag == 0 {
            self.consumers.drop_prefetched_messages();
        }
    }

    fn on_basic_nack_sent(&self, multiple: bool, delivery_tag: DeliveryTag) {
        if multiple && delivery_tag == 0 {
            self.consumers.drop_prefetched_messages();
        }
    }

    fn tune_connection_configuration(
        &self,
        channel_max: ChannelId,
        frame_max: FrameSize,
        heartbeat: Heartbeat,
    ) {
        // If we disable the heartbeat (0) but the server don't, follow it and enable it too
        // If both us and the server want heartbeat enabled, pick the lowest value.
        if self.configuration.heartbeat() == 0
            || (heartbeat != 0 && heartbeat < self.configuration.heartbeat())
        {
            self.configuration.set_heartbeat(heartbeat);
        }

        if channel_max != 0 {
            // 0 means we want to take the server's value
            // If both us and the server specified a channel_max, pick the lowest value.
            if self.configuration.channel_max() == 0
                || channel_max < self.configuration.channel_max()
            {
                self.configuration.set_channel_max(channel_max);
            }
        }
        if self.configuration.channel_max() == 0 {
            self.configuration.set_channel_max(ChannelId::MAX);
        }

        if frame_max != 0 {
            // 0 means we want to take the server's value
            // If both us and the server specified a frame_max, pick the lowest value.
            if self.configuration.frame_max() == 0 || frame_max < self.configuration.frame_max() {
                self.configuration.set_frame_max(frame_max);
            }
        }
        if self.configuration.frame_max() == 0 {
            self.configuration.set_frame_max(FrameSize::MAX);
        }
    }

    fn connection_process_error(
        &self,
        state: ConnectionState,
        step: Option<ConnectionStep>,
    ) -> Result<()> {
        error!(
            ?state,
            step = step.as_ref().map(ConnectionStep::name),
            "Invalid state"
        );
        let error: Error = ErrorKind::InvalidConnectionState(state).into();
        self.internal_rpc.set_connection_error(error.clone());
        if let Some((resolver, _)) = step.map(ConnectionStep::into_connection_resolver) {
            resolver.reject(error.clone());
        }
        Err(error)
    }

    fn on_connection_start_received(&self, method: protocol::connection::Start) -> Result<()> {
        trace!(?method, "Server sent connection::Start");

        let state = self.connection_status.state();
        let step = self.connection_status.connection_step();
        if state != ConnectionState::Connecting {
            return self.connection_process_error(state, step);
        }
        let Some(step) = step else {
            return self.connection_process_error(state, step);
        };

        match step {
            ConnectionStep::ProtocolHeader(
                resolver,
                connection,
                credentials,
                mechanism,
                mut options,
            ) => {
                let mechanism_str = mechanism.to_string();
                let locale = options.locale.clone();

                if !method
                    .mechanisms
                    .to_string()
                    .split_whitespace()
                    .any(|m| m == mechanism_str)
                {
                    error!(%mechanism, "unsupported mechanism");
                }
                if !method
                    .locales
                    .to_string()
                    .split_whitespace()
                    .any(|l| l == locale)
                {
                    error!(%locale, "unsupported locale");
                }

                if !options.client_properties.contains_key("product")
                    || !options.client_properties.contains_key("version")
                {
                    options.client_properties.insert(
                        "product".into(),
                        AMQPValue::LongString(env!("CARGO_PKG_NAME").into()),
                    );
                    options.client_properties.insert(
                        "version".into(),
                        AMQPValue::LongString(env!("CARGO_PKG_VERSION").into()),
                    );
                }

<<<<<<< HEAD
            let channel = self.clone();
            self.internal_rpc.spawn(async move {
                channel
                    .connection_start_ok(
                        options.client_properties,
                        &mechanism_str,
                        &credentials.sasl_auth_string(mechanism),
                        &locale,
                        resolver,
                        connection,
                        credentials,
                    )
                    .await
            });
            Ok(())
        } else {
            error!(?state, ?step, "Invalid state");
            let error: Error = ErrorKind::InvalidConnectionState(state).into();
            self.internal_rpc.set_connection_error(error.clone());
            Err(error)
=======
                options
                    .client_properties
                    .insert("platform".into(), AMQPValue::LongString("rust".into()));

                let mut capabilities = FieldTable::default();
                capabilities.insert("publisher_confirms".into(), true.into());
                capabilities.insert("exchange_exchange_bindings".into(), true.into());
                capabilities.insert("basic.nack".into(), true.into());
                capabilities.insert("consumer_cancel_notify".into(), true.into());
                capabilities.insert("connection.blocked".into(), true.into());
                capabilities.insert("consumer_priorities".into(), true.into());
                capabilities.insert("authentication_failure_close".into(), true.into());
                capabilities.insert("per_consumer_qos".into(), true.into());
                capabilities.insert("direct_reply_to".into(), true.into());

                options
                    .client_properties
                    .insert("capabilities".into(), AMQPValue::FieldTable(capabilities));

                let channel = self.clone();
                self.internal_rpc.register_internal_future(async move {
                    channel
                        .connection_start_ok(
                            options.client_properties,
                            &mechanism_str,
                            &credentials.sasl_auth_string(mechanism),
                            &locale,
                            resolver,
                            connection,
                            credentials,
                        )
                        .await
                });
                Ok(())
            }
            step => self.connection_process_error(state, Some(step)),
>>>>>>> e051f0ae
        }
    }

    fn on_connection_secure_received(&self, method: protocol::connection::Secure) -> Result<()> {
        trace!(?method, "Server sent connection::Secure");

        let state = self.connection_status.state();
<<<<<<< HEAD
        let step = self.connection_status.connection_step_name();
        if let (ConnectionState::Connecting, Some(ConnectionStep::StartOk(.., credentials))) =
            (state, self.connection_status.connection_step())
        {
            let channel = self.clone();
            self.internal_rpc.spawn(async move {
                channel
                    .connection_secure_ok(&credentials.rabbit_cr_demo_answer())
                    .await
            });
            Ok(())
        } else {
            error!(?state, ?step, "Invalid state");
            let error: Error = ErrorKind::InvalidConnectionState(state).into();
            self.internal_rpc.set_connection_error(error.clone());
            Err(error)
=======
        let step = self.connection_status.connection_step();
        if state != ConnectionState::Connecting {
            return self.connection_process_error(state, step);
        }
        let Some(step) = step else {
            return self.connection_process_error(state, step);
        };

        match step {
            ConnectionStep::StartOk(resolver, connection, credentials) => {
                let channel = self.clone();
                self.internal_rpc.register_internal_future(async move {
                    channel
                        .connection_secure_ok(
                            &credentials.rabbit_cr_demo_answer(),
                            resolver,
                            connection,
                        )
                        .await
                });
                Ok(())
            }
            step => self.connection_process_error(state, Some(step)),
>>>>>>> e051f0ae
        }
    }

    fn on_connection_tune_received(&self, method: protocol::connection::Tune) -> Result<()> {
        trace!(?method, "Server sent Connection::Tune");

        let state = self.connection_status.state();
        let step = self.connection_status.connection_step();
        if state != ConnectionState::Connecting {
            return self.connection_process_error(state, step);
        }
        let Some(step) = step else {
            return self.connection_process_error(state, step);
        };

<<<<<<< HEAD
            let channel = self.clone();
            let configuration = self.configuration.clone();
            let vhost = self.connection_status.vhost();
            self.internal_rpc.spawn(async move {
                channel
                    .connection_tune_ok(
                        configuration.channel_max(),
                        configuration.frame_max(),
                        configuration.heartbeat(),
                    )
                    .await?;
                channel
                    .connection_open(&vhost, Box::new(connection), resolver)
                    .await
            });
            Ok(())
        } else {
            error!(?state, ?step, "Invalid state");
            let error: Error = ErrorKind::InvalidConnectionState(state).into();
            self.internal_rpc.set_connection_error(error.clone());
            Err(error)
=======
        match step {
            ConnectionStep::StartOk(resolver, connection, _)
            | ConnectionStep::SecureOk(resolver, connection) => {
                self.tune_connection_configuration(
                    method.channel_max,
                    method.frame_max,
                    method.heartbeat,
                );

                let channel = self.clone();
                let configuration = self.configuration.clone();
                let vhost = self.connection_status.vhost();
                self.internal_rpc.register_internal_future(async move {
                    channel
                        .connection_tune_ok(
                            configuration.channel_max(),
                            configuration.frame_max(),
                            configuration.heartbeat(),
                        )
                        .await?;
                    channel
                        .connection_open(&vhost, Box::new(connection), resolver)
                        .await
                });
                Ok(())
            }
            step => self.connection_process_error(state, Some(step)),
>>>>>>> e051f0ae
        }
    }

    fn on_connection_open_ok_received(
        &self,
        _: protocol::connection::OpenOk,
        connection: Box<Connection>,
    ) -> Result<()> {
        let state = self.connection_status.state();
        let step = self.connection_status.connection_step();
        if state != ConnectionState::Connecting {
            return self.connection_process_error(state, step);
        }
        let Some(step) = step else {
            return self.connection_process_error(state, step);
        };

        match step {
            ConnectionStep::Open(resolver) => {
                self.connection_status.set_state(ConnectionState::Connected);
                resolver.resolve(*connection);
                self.events_sender.connected();
                Ok(())
            }
            step => self.connection_process_error(state, Some(step)),
        }
    }

    fn on_connection_close_received(&self, method: protocol::connection::Close) -> Result<()> {
        let error: Error = AMQPError::try_from(method.clone())
            .map(|error| {
                error!(
                    channel=%self.id,
                    ?method,
                    ?error,
                    "Connection closed",
                );
                ErrorKind::ProtocolError(error).into()
            })
            .unwrap_or_else(|error| {
                error!(%error);
                info!(channel=%self.id, ?method, "Connection closed");
                ErrorKind::InvalidConnectionState(ConnectionState::Closed).into()
            });
        if self.recovery_config.can_recover_connection(&error) {
            self.internal_rpc.init_connection_recovery(error.clone());
        } else {
            self.internal_rpc.init_connection_shutdown(error.clone());
        }
        self.internal_rpc.send_connection_close_ok(error);
        Ok(())
    }

    fn on_connection_blocked_received(&self, method: protocol::connection::Blocked) -> Result<()> {
        self.connection_status.block();
        self.events_sender.connection_blocked(method.reason.into());
        Ok(())
    }

    fn on_connection_unblocked_received(
        &self,
        _method: protocol::connection::Unblocked,
    ) -> Result<()> {
        self.connection_status.unblock();
        self.events_sender.connection_unblocked();
        self.wake();
        Ok(())
    }

    fn on_connection_close_ok_received(&self) -> Result<()> {
        self.internal_rpc.set_connection_closed(
            ErrorKind::InvalidConnectionState(ConnectionState::Closed).into(),
        );
        Ok(())
    }

    fn on_channel_open_ok_received(
        &self,
        _method: protocol::channel::OpenOk,
        resolver: PromiseResolver<Channel>,
        channel: Channel,
    ) -> Result<()> {
        if !self.status.confirm() {
            self.finalize_connection();
        }
        resolver.resolve(channel);
        Ok(())
    }

    fn on_channel_flow_received(&self, method: protocol::channel::Flow) -> Result<()> {
        self.status.set_send_flow(method.active);
        let channel = self.clone();
        self.internal_rpc.spawn(async move {
            channel
                .channel_flow_ok(ChannelFlowOkOptions {
                    active: method.active,
                })
                .await
        });
        Ok(())
    }

    fn on_channel_flow_ok_received(
        &self,
        method: protocol::channel::FlowOk,
        resolver: PromiseResolver<Boolean>,
    ) -> Result<()> {
        // Nothing to do here, the server just confirmed that we paused/resumed the receiving flow
        resolver.resolve(method.active);
        Ok(())
    }

    fn on_channel_close_received(&self, method: protocol::channel::Close) -> Result<()> {
        let error = self.init_recovery_or_shutdown(AMQPError::try_from(method.clone()).map(|error| {
                error!(
                    channel=%self.id, ?method, ?error,
                    "Channel closed"
                );
                Error::from(ErrorKind::ProtocolError(error))
            }).map_err(|error| info!(channel=%self.id, ?method, code_to_error=%error, "Channel closed with a non-error code")).ok());
        let recover = error
            .as_ref()
            .is_some_and(|err| self.recovery_config.can_recover_channel(err));
        let channel = self.clone();
        self.internal_rpc.spawn(async move {
            channel.channel_close_ok(error).await?;
            if recover {
                channel.start_recovery().await?;
            }
            Ok(())
        });
        Ok(())
    }

    fn on_channel_close_ok_received(&self) -> Result<()> {
        self.set_closed(
            ErrorKind::InvalidChannelState(ChannelState::Closed, "channel.close-ok received")
                .into(),
        );
        Ok(())
    }

    fn on_exchange_bind_ok_received(
        &self,
        destination: ShortString,
        source: ShortString,
        routing_key: ShortString,
        arguments: FieldTable,
    ) -> Result<()> {
        self.local_registry
            .register_exchange_binding(destination, source, routing_key, arguments);
        Ok(())
    }

    fn on_exchange_unbind_ok_received(
        &self,
        destination: ShortString,
        source: ShortString,
        routing_key: ShortString,
        arguments: FieldTable,
    ) -> Result<()> {
        self.local_registry.deregister_exchange_binding(
            destination.as_str(),
            source.as_str(),
            routing_key.as_str(),
            &arguments,
        );
        Ok(())
    }

    fn on_exchange_declare_ok_received(
        &self,
        resolver: PromiseResolver<()>,
        exchange: ShortString,
        kind: ExchangeKind,
        options: ExchangeDeclareOptions,
        arguments: FieldTable,
    ) -> Result<()> {
        self.local_registry
            .register_exchange(exchange, kind, options, arguments);
        resolver.resolve(());
        Ok(())
    }

    fn on_exchange_delete_ok_received(&self, exchange: ShortString) -> Result<()> {
        self.local_registry.deregister_exchange(exchange.as_str());
        Ok(())
    }

    fn on_queue_delete_ok_received(
        &self,
        method: protocol::queue::DeleteOk,
        resolver: PromiseResolver<MessageCount>,
        queue: ShortString,
    ) -> Result<()> {
        self.local_registry.deregister_queue(queue.as_str());
        resolver.resolve(method.message_count);
        Ok(())
    }

    fn on_queue_purge_ok_received(
        &self,
        method: protocol::queue::PurgeOk,
        resolver: PromiseResolver<MessageCount>,
    ) -> Result<()> {
        resolver.resolve(method.message_count);
        Ok(())
    }

    fn on_queue_declare_ok_received(
        &self,
        method: protocol::queue::DeclareOk,
        resolver: PromiseResolver<Queue>,
        options: QueueDeclareOptions,
        arguments: FieldTable,
    ) -> Result<()> {
        self.local_registry
            .register_queue(method.queue.clone(), options, arguments);
        resolver.resolve(Queue::new(
            method.queue,
            method.message_count,
            method.consumer_count,
        ));
        Ok(())
    }

    fn on_queue_bind_ok_received(
        &self,
        queue: ShortString,
        exchange: ShortString,
        routing_key: ShortString,
        arguments: FieldTable,
    ) -> Result<()> {
        self.local_registry
            .register_queue_binding(queue, exchange, routing_key, arguments);
        Ok(())
    }

    fn on_queue_unbind_ok_received(
        &self,
        queue: ShortString,
        exchange: ShortString,
        routing_key: ShortString,
        arguments: FieldTable,
    ) -> Result<()> {
        self.local_registry.deregister_queue_binding(
            queue.as_str(),
            exchange.as_str(),
            routing_key.as_str(),
            &arguments,
        );
        Ok(())
    }

    fn on_basic_get_ok_received(
        &self,
        method: protocol::basic::GetOk,
        resolver: PromiseResolver<Option<BasicGetMessage>>,
    ) -> Result<()> {
        let class_id = method.get_amqp_class_id();
        let killswitch = self.status.set_will_receive(class_id, DeliveryCause::Get);
        self.basic_get_delivery.start_new_delivery(
            BasicGetMessage::new(
                self.id,
                method.delivery_tag,
                method.exchange,
                method.routing_key,
                method.redelivered,
                method.message_count,
                self.internal_rpc.clone(),
                killswitch,
            ),
            resolver,
        );
        Ok(())
    }

    fn on_basic_get_empty_received(&self, method: protocol::basic::GetEmpty) -> Result<()> {
        match self
            .frames
            .find_expected_reply(self.id, |reply| matches!(&reply.0, Reply::BasicGetOk(..)))
        {
            Some(Reply::BasicGetOk(resolver, ..)) => {
                resolver.resolve(None);
                Ok(())
            }
            _ => self.handle_invalid_contents(
                format!("unexpected basic get empty received on channel {}", self.id),
                method.get_amqp_class_id(),
                method.get_amqp_method_id(),
            ),
        }
    }

    fn on_basic_consume_ok_received(
        &self,
        method: protocol::basic::ConsumeOk,
        resolver: PromiseResolver<Consumer>,
        channel_closer: Option<Arc<ChannelCloser>>,
        queue: ShortString,
        options: BasicConsumeOptions,
        arguments: FieldTable,
        original: Option<Consumer>,
    ) -> Result<()> {
        let consumer = original.unwrap_or_else(|| {
            Consumer::new(
                method.consumer_tag.clone(),
                self.internal_rpc.clone(),
                channel_closer,
                queue,
                options,
                arguments,
            )
        });
        self.consumers
            .register(method.consumer_tag, consumer.clone());
        resolver.resolve(consumer);
        Ok(())
    }

    fn on_basic_deliver_received(&self, method: protocol::basic::Deliver) -> Result<()> {
        let class_id = method.get_amqp_class_id();
        let consumer_tag = method.consumer_tag.clone();
        let killswitch = self
            .status
            .set_will_receive(class_id, DeliveryCause::Consume(consumer_tag.clone()));
        self.consumers.start_delivery(&consumer_tag, |error| {
            Delivery::new(
                self.id,
                method.delivery_tag,
                method.exchange,
                method.routing_key,
                method.redelivered,
                Some(self.internal_rpc.clone()),
                Some(error),
                killswitch,
            )
        });
        Ok(())
    }

    fn on_basic_cancel_received(&self, method: protocol::basic::Cancel) -> Result<()> {
        self.consumers.deregister(method.consumer_tag.as_str());
        if !method.nowait {
            let channel = self.clone();
            self.internal_rpc
                .spawn(async move { channel.basic_cancel_ok(method.consumer_tag.as_str()).await });
        }
        Ok(())
    }

    fn on_basic_cancel_ok_received(&self, method: protocol::basic::CancelOk) -> Result<()> {
        self.consumers.deregister(method.consumer_tag.as_str());
        Ok(())
    }

    fn on_basic_ack_received(&self, method: protocol::basic::Ack) -> Result<()> {
        if self.status.confirm() {
            if method.multiple {
                if method.delivery_tag > 0 {
                    self.acknowledgements
                        .ack_all_before(method.delivery_tag)
                        .or_else(|err| {
                            self.acknowledgement_error(
                                err,
                                method.get_amqp_class_id(),
                                method.get_amqp_method_id(),
                            )
                        })?;
                } else {
                    self.acknowledgements.ack_all_pending();
                }
            } else {
                self.acknowledgements
                    .ack(method.delivery_tag)
                    .or_else(|err| {
                        self.acknowledgement_error(
                            err,
                            method.get_amqp_class_id(),
                            method.get_amqp_method_id(),
                        )
                    })?;
            }
        }
        Ok(())
    }

    fn on_basic_nack_received(&self, method: protocol::basic::Nack) -> Result<()> {
        if self.status.confirm() {
            if method.multiple {
                if method.delivery_tag > 0 {
                    self.acknowledgements
                        .nack_all_before(method.delivery_tag)
                        .or_else(|err| {
                            self.acknowledgement_error(
                                err,
                                method.get_amqp_class_id(),
                                method.get_amqp_method_id(),
                            )
                        })?;
                } else {
                    self.acknowledgements.nack_all_pending();
                }
            } else {
                self.acknowledgements
                    .nack(method.delivery_tag)
                    .or_else(|err| {
                        self.acknowledgement_error(
                            err,
                            method.get_amqp_class_id(),
                            method.get_amqp_method_id(),
                        )
                    })?;
            }
        }
        Ok(())
    }

    fn on_basic_return_received(&self, method: protocol::basic::Return) -> Result<()> {
        let class_id = method.get_amqp_class_id();
        let killswitch = self
            .status
            .set_will_receive(class_id, DeliveryCause::Return);
        self.returned_messages
            .start_new_delivery(BasicReturnMessage::new(
                method.exchange,
                method.routing_key,
                method.reply_code,
                method.reply_text,
                killswitch,
            ));
        Ok(())
    }

    fn on_basic_recover_ok_received(&self) -> Result<()> {
        self.consumers.drop_prefetched_messages();
        Ok(())
    }

    fn on_confirm_select_ok_received(&self) -> Result<()> {
        self.status.set_confirm();
        Ok(())
    }

    fn on_access_request_ok_received(&self, _: protocol::access::RequestOk) -> Result<()> {
        Ok(())
    }
}

#[cfg(feature = "codegen")]
include!(concat!(env!("OUT_DIR"), "/channel.rs"));
#[cfg(not(feature = "codegen"))]
include!("generated.rs");<|MERGE_RESOLUTION|>--- conflicted
+++ resolved
@@ -771,28 +771,6 @@
                     );
                 }
 
-<<<<<<< HEAD
-            let channel = self.clone();
-            self.internal_rpc.spawn(async move {
-                channel
-                    .connection_start_ok(
-                        options.client_properties,
-                        &mechanism_str,
-                        &credentials.sasl_auth_string(mechanism),
-                        &locale,
-                        resolver,
-                        connection,
-                        credentials,
-                    )
-                    .await
-            });
-            Ok(())
-        } else {
-            error!(?state, ?step, "Invalid state");
-            let error: Error = ErrorKind::InvalidConnectionState(state).into();
-            self.internal_rpc.set_connection_error(error.clone());
-            Err(error)
-=======
                 options
                     .client_properties
                     .insert("platform".into(), AMQPValue::LongString("rust".into()));
@@ -813,7 +791,7 @@
                     .insert("capabilities".into(), AMQPValue::FieldTable(capabilities));
 
                 let channel = self.clone();
-                self.internal_rpc.register_internal_future(async move {
+                self.internal_rpc.spawn(async move {
                     channel
                         .connection_start_ok(
                             options.client_properties,
@@ -829,7 +807,6 @@
                 Ok(())
             }
             step => self.connection_process_error(state, Some(step)),
->>>>>>> e051f0ae
         }
     }
 
@@ -837,24 +814,6 @@
         trace!(?method, "Server sent connection::Secure");
 
         let state = self.connection_status.state();
-<<<<<<< HEAD
-        let step = self.connection_status.connection_step_name();
-        if let (ConnectionState::Connecting, Some(ConnectionStep::StartOk(.., credentials))) =
-            (state, self.connection_status.connection_step())
-        {
-            let channel = self.clone();
-            self.internal_rpc.spawn(async move {
-                channel
-                    .connection_secure_ok(&credentials.rabbit_cr_demo_answer())
-                    .await
-            });
-            Ok(())
-        } else {
-            error!(?state, ?step, "Invalid state");
-            let error: Error = ErrorKind::InvalidConnectionState(state).into();
-            self.internal_rpc.set_connection_error(error.clone());
-            Err(error)
-=======
         let step = self.connection_status.connection_step();
         if state != ConnectionState::Connecting {
             return self.connection_process_error(state, step);
@@ -866,7 +825,7 @@
         match step {
             ConnectionStep::StartOk(resolver, connection, credentials) => {
                 let channel = self.clone();
-                self.internal_rpc.register_internal_future(async move {
+                self.internal_rpc.spawn(async move {
                     channel
                         .connection_secure_ok(
                             &credentials.rabbit_cr_demo_answer(),
@@ -878,7 +837,6 @@
                 Ok(())
             }
             step => self.connection_process_error(state, Some(step)),
->>>>>>> e051f0ae
         }
     }
 
@@ -894,29 +852,6 @@
             return self.connection_process_error(state, step);
         };
 
-<<<<<<< HEAD
-            let channel = self.clone();
-            let configuration = self.configuration.clone();
-            let vhost = self.connection_status.vhost();
-            self.internal_rpc.spawn(async move {
-                channel
-                    .connection_tune_ok(
-                        configuration.channel_max(),
-                        configuration.frame_max(),
-                        configuration.heartbeat(),
-                    )
-                    .await?;
-                channel
-                    .connection_open(&vhost, Box::new(connection), resolver)
-                    .await
-            });
-            Ok(())
-        } else {
-            error!(?state, ?step, "Invalid state");
-            let error: Error = ErrorKind::InvalidConnectionState(state).into();
-            self.internal_rpc.set_connection_error(error.clone());
-            Err(error)
-=======
         match step {
             ConnectionStep::StartOk(resolver, connection, _)
             | ConnectionStep::SecureOk(resolver, connection) => {
@@ -929,7 +864,7 @@
                 let channel = self.clone();
                 let configuration = self.configuration.clone();
                 let vhost = self.connection_status.vhost();
-                self.internal_rpc.register_internal_future(async move {
+                self.internal_rpc.spawn(async move {
                     channel
                         .connection_tune_ok(
                             configuration.channel_max(),
@@ -944,7 +879,6 @@
                 Ok(())
             }
             step => self.connection_process_error(state, Some(step)),
->>>>>>> e051f0ae
         }
     }
 
