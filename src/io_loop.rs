--- conflicted
+++ resolved
@@ -583,35 +583,6 @@
             }
         }
     }
-<<<<<<< HEAD
-=======
-
-    fn tcp_connect(&self) -> Result<TcpStream> {
-        connection_attempt
-            .retry(self.backoff)
-            .context(self)
-            .call()
-            .1
-    }
-
-    fn tcp_connect_attempt(&self) -> Result<TcpStream> {
-        let mut res = (self.connect)(&self.uri);
-        loop {
-            match res {
-                Ok(stream) => {
-                    return Ok(stream);
-                }
-                Err(mid) => {
-                    res = mid.into_mid_handshake_tls_stream()?.handshake();
-                }
-            }
-        }
-    }
-}
-
-fn connection_attempt(io_loop: &IoLoop) -> (&IoLoop, Result<TcpStream>) {
-    let res = io_loop.tcp_connect_attempt();
-    (io_loop, res)
 }
 
 /// Create a new span for the io_loop thread that follows from the connect span, and has the same level.
@@ -631,5 +602,4 @@
     // connect operation, so we set it as a follows_from relationship.
     span.follows_from(&connect_span);
     span
->>>>>>> 81f07ae6
 }