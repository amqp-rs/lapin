--- conflicted
+++ resolved
@@ -27,7 +27,7 @@
     task::{Context, Poll},
     thread::Builder as ThreadBuilder,
 };
-use tracing::{error, trace, Level};
+use tracing::{Level, error, trace};
 
 const FRAMES_STORAGE: usize = 32;
 
@@ -170,12 +170,12 @@
         reactor: Arc<dyn FullReactor + Send + Sync>,
     ) -> Result<JoinHandle> {
         let waker = self.socket_state.handle();
-<<<<<<< HEAD
-        let current_span = tracing::Span::current();
+        let connect_span = tracing::Span::current();
         let handle = ThreadBuilder::new()
             .name("lapin-io-loop".to_owned())
             .spawn(move || {
-                let _enter = current_span.enter();
+                let loop_span = io_loop_span(connect_span);
+                let _enter = loop_span.enter();
                 let connection_killswitch = self.channels.connection_killswitch();
                 let readable_waker = self.socket_state.readable_waker();
                 let mut readable_context = Context::from_waker(&readable_waker);
@@ -192,20 +192,6 @@
                         reactor.register(handle).map_err(Error::from)
                     }), resolver);
                     let mut stream = Box::into_pin(promise.wait()?);
-=======
-        let handle = self.connection_io_loop_handle.clone();
-        let connect_span = tracing::Span::current();
-        handle.register(
-            ThreadBuilder::new()
-                .name("lapin-io-loop".to_owned())
-                .spawn(move || {
-                    let loop_span = io_loop_span(connect_span);
-                    let _enter = loop_span.enter();
-                    let readable_waker = self.readable_waker();
-                    let mut readable_context = Context::from_waker(&readable_waker);
-                    let writable_waker = self.writable_waker();
-                    let mut writable_context = Context::from_waker(&writable_waker);
->>>>>>> 3519e4a3
                     let mut res = Ok(());
 
                     while self.should_continue(&connection_killswitch) {
@@ -584,7 +570,6 @@
             }
         }
     }
-<<<<<<< HEAD
 
     fn tcp_connect(&self) -> Result<TcpStream> {
         connection_attempt
@@ -612,7 +597,6 @@
 fn connection_attempt(io_loop: &IoLoop) -> (&IoLoop, Result<TcpStream>) {
     let res = io_loop.tcp_connect_attempt();
     (io_loop, res)
-=======
 }
 
 /// Create a new span for the io_loop thread that follows from the connect span, and has the same level.
@@ -632,5 +616,4 @@
     // connect operation, so we set it as a follows_from relationship.
     span.follows_from(&connect_span);
     span
->>>>>>> 3519e4a3
 }