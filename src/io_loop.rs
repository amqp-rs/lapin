--- conflicted
+++ resolved
@@ -13,11 +13,8 @@
     uri::AMQPUri,
 };
 use amq_protocol::frame::{AMQPFrame, GenError, gen_frame, parse_frame};
-<<<<<<< HEAD
 use async_rs::{Runtime, traits::*};
-=======
-use backon::{BlockingRetryableWithContext, ExponentialBuilder};
->>>>>>> ff4e2f9a
+use backon::{ExponentialBuilder, Retryable};
 use futures_io::{AsyncRead, AsyncWrite};
 use std::{
     collections::VecDeque,
@@ -52,15 +49,11 @@
     internal_rpc: InternalRPCHandle,
     frames: Frames,
     socket_state: SocketState,
-<<<<<<< HEAD
     heartbeat: Heartbeat<RK>,
     runtime: Runtime<RK>,
     connect: C,
-=======
-    connect: Arc<dyn Fn(&AMQPUri) -> HandshakeResult + Send + Sync>,
+    uri: AMQPUri,
     backoff: ExponentialBuilder,
->>>>>>> ff4e2f9a
-    uri: AMQPUri,
     status: Status,
     frame_size: FrameSize,
     receive_buffer: Buffer,
@@ -68,7 +61,6 @@
     serialized_frames: VecDeque<(FrameSize, FrameSending)>,
 }
 
-<<<<<<< HEAD
 impl<
     RK: RuntimeKit + Clone + Send + 'static,
     C: AsyncFn(AMQPUri, Runtime<RK>) -> Result<AsyncTcpStream<<RK as Reactor>::TcpStream>>
@@ -77,9 +69,6 @@
         + 'static,
 > IoLoop<RK, C>
 {
-=======
-impl IoLoop {
->>>>>>> ff4e2f9a
     #[allow(clippy::too_many_arguments)]
     pub(crate) fn new(
         connection_status: ConnectionStatus,
@@ -88,15 +77,11 @@
         internal_rpc: InternalRPCHandle,
         frames: Frames,
         socket_state: SocketState,
-<<<<<<< HEAD
         heartbeat: Heartbeat<RK>,
         runtime: Runtime<RK>,
         connect: C,
-=======
-        connect: Arc<dyn Fn(&AMQPUri) -> HandshakeResult + Send + Sync>,
+        uri: AMQPUri,
         backoff: ExponentialBuilder,
->>>>>>> ff4e2f9a
-        uri: AMQPUri,
     ) -> Self {
         let frame_size = std::cmp::max(
             protocol::constants::FRAME_MIN_SIZE,
@@ -113,8 +98,8 @@
             heartbeat,
             runtime,
             connect,
+            uri,
             backoff,
-            uri,
             status: Status::Initial,
             frame_size,
             receive_buffer: Buffer::with_capacity(FRAMES_STORAGE * frame_size as usize),
@@ -211,7 +196,8 @@
                 let writable_waker = self.socket_state.writable_waker();
                 let mut writable_context = Context::from_waker(&writable_waker);
                 let (mut stream, res) = loop {
-                    let connect = (self.connect)(self.uri.clone(), self.runtime.clone());
+                    let connect = || (self.connect)(self.uri.clone(), self.runtime.clone());
+                    let connect = connect.retry(self.backoff).sleep(RuntimeSleeper(self.runtime.clone()));
                     let mut stream = self.runtime.block_on(connect).inspect_err(|err| {
                         trace!("Poison connection attempt");
                         self.connection_status.poison(err.clone());
@@ -587,34 +573,14 @@
             }
         }
     }
-<<<<<<< HEAD
-=======
-
-    fn tcp_connect(&self) -> Result<TcpStream> {
-        connection_attempt
-            .retry(self.backoff)
-            .context(self)
-            .call()
-            .1
-    }
-
-    fn tcp_connect_attempt(&self) -> Result<TcpStream> {
-        let mut res = (self.connect)(&self.uri);
-        loop {
-            match res {
-                Ok(stream) => {
-                    return Ok(stream);
-                }
-                Err(mid) => {
-                    res = mid.into_mid_handshake_tls_stream()?.handshake();
-                }
-            }
-        }
-    }
 }
 
-fn connection_attempt(io_loop: &IoLoop) -> (&IoLoop, Result<TcpStream>) {
-    let res = io_loop.tcp_connect_attempt();
-    (io_loop, res)
->>>>>>> ff4e2f9a
+struct RuntimeSleeper<RK: RuntimeKit + Clone + Send + 'static>(Runtime<RK>);
+
+impl<RK: RuntimeKit + Clone + Send + 'static> backon::Sleeper for RuntimeSleeper<RK> {
+    type Sleep = Pin<Box<dyn Future<Output = ()> + Send + 'static>>; // FIXME
+
+    fn sleep(&self, dur: Duration) -> Self::Sleep {
+        Box::pin(self.0.sleep(dur))
+    }
 }