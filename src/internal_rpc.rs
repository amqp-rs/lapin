--- conflicted
+++ resolved
@@ -6,15 +6,9 @@
     types::ShortUInt,
     DeliveryTag, Error, PromiseResolver, Result,
 };
-<<<<<<< HEAD
 use flume::{Receiver, Sender};
-use std::{future::Future, sync::Arc};
+use std::{fmt, future::Future, sync::Arc};
 use tracing::trace;
-=======
-use crossbeam_channel::{Receiver, Sender};
-use log::trace;
-use std::{fmt, future::Future, sync::Arc};
->>>>>>> b4b00e3d
 
 pub(crate) struct InternalRPC {
     rpc: Receiver<Option<InternalCommand>>,
@@ -144,11 +138,11 @@
         &self,
         f: impl Future<Output = Result<()>> + Send + 'static,
         resolver: PromiseResolver<()>,
-    ) -> Result<()> {
+    ) {
         self.executor.spawn(Box::pin(async move {
             let res = f.await;
             resolver.swear(res);
-        }))
+        }));
     }
 }
 
@@ -191,11 +185,37 @@
     pub(crate) async fn run(self, channels: Channels) {
         use InternalCommand::*;
 
-<<<<<<< HEAD
         while let Ok(Some(command)) = self.rpc.recv_async().await {
             trace!(?command, "Handling internal RPC command");
             let handle = self.handle();
             match command {
+                BasicAck(channel_id, delivery_tag, options, resolver) => channels
+                    .get(channel_id)
+                    .map(|channel| {
+                        self.handle.register_internal_future_with_resolver(
+                            async move { channel.basic_ack(delivery_tag, options).await },
+                            resolver,
+                        )
+                    })
+                    .unwrap_or_default(),
+                BasicNack(channel_id, delivery_tag, options, resolver) => channels
+                    .get(channel_id)
+                    .map(|channel| {
+                        self.handle.register_internal_future_with_resolver(
+                            async move { channel.basic_nack(delivery_tag, options).await },
+                            resolver,
+                        )
+                    })
+                    .unwrap_or_default(),
+                BasicReject(channel_id, delivery_tag, options, resolver) => channels
+                    .get(channel_id)
+                    .map(|channel| {
+                        self.handle.register_internal_future_with_resolver(
+                            async move { channel.basic_reject(delivery_tag, options).await },
+                            resolver,
+                        )
+                    })
+                    .unwrap_or_default(),
                 CancelConsumer(channel_id, consumer_tag) => channels
                     .get(channel_id)
                     .map(|channel| {
@@ -240,75 +260,6 @@
                 SetConnectionClosing => channels.set_connection_closing(),
                 SetConnectionClosed(error) => channels.set_connection_closed(error),
                 SetConnectionError(error) => channels.set_connection_error(error),
-=======
-        trace!("Handling internal RPC command: {:?}", command);
-        match command {
-            BasicAck(channel_id, delivery_tag, options, resolver) => channels
-                .get(channel_id)
-                .map(|channel| {
-                    self.handle.register_internal_future_with_resolver(
-                        channel.basic_ack(delivery_tag, options),
-                        resolver,
-                    )
-                })
-                .unwrap_or(Ok(())),
-            BasicNack(channel_id, delivery_tag, options, resolver) => channels
-                .get(channel_id)
-                .map(|channel| {
-                    self.handle.register_internal_future_with_resolver(
-                        channel.basic_nack(delivery_tag, options),
-                        resolver,
-                    )
-                })
-                .unwrap_or(Ok(())),
-            BasicReject(channel_id, delivery_tag, options, resolver) => channels
-                .get(channel_id)
-                .map(|channel| {
-                    self.handle.register_internal_future_with_resolver(
-                        channel.basic_reject(delivery_tag, options),
-                        resolver,
-                    )
-                })
-                .unwrap_or(Ok(())),
-            CancelConsumer(channel_id, consumer_tag) => channels
-                .get(channel_id)
-                .map(|channel| {
-                    self.handle.register_internal_future(
-                        channel.basic_cancel(&consumer_tag, BasicCancelOptions::default()),
-                    )
-                })
-                .unwrap_or(Ok(())),
-            CloseChannel(channel_id, reply_code, reply_text) => channels
-                .get(channel_id)
-                .map(|channel| {
-                    self.handle
-                        .register_internal_future(channel.close(reply_code, &reply_text))
-                })
-                .unwrap_or(Ok(())),
-            CloseConnection(reply_code, reply_text, class_id, method_id) => channels
-                .get(0)
-                .map(|channel0| {
-                    self.handle
-                        .register_internal_future(channel0.connection_close(
-                            reply_code,
-                            &reply_text,
-                            class_id,
-                            method_id,
-                        ))
-                })
-                .unwrap_or(Ok(())),
-            SendConnectionCloseOk(error) => channels
-                .get(0)
-                .map(|channel| {
-                    self.handle
-                        .register_internal_future(channel.connection_close_ok(error))
-                })
-                .unwrap_or(Ok(())),
-            RemoveChannel(channel_id, error) => channels.remove(channel_id, error),
-            SetConnectionClosing => {
-                channels.set_connection_closing();
-                Ok(())
->>>>>>> b4b00e3d
             }
             self.handle.waker.wake();
         }
